//! This module defines [Peer], which manages the passing of data between the
//! current device and a remote peer. It also contains the state of the connection
//! and the channels used for passing data between the network tasks.

mod ack;
mod inbound;
mod outbound;

use crate::{
<<<<<<< HEAD
    crypto::{Crypto, DoubleRatchet, DoubleRatchetError, PGPPubkey, SigError},
    socket::{SocketPacket, MIN_SOCKET_PACKET_SIZE, UDP_MAX_DATAGRAM_SIZE, Gossip, GossipAction},
=======
    crypto::{Crypto, DoubleRatchet, DoubleRatchetError, SigningError},
    socket::{Gossip, GossipAction, SocketPacket, MIN_SOCKET_PACKET_SIZE, UDP_MAX_DATAGRAM_SIZE},
>>>>>>> b1991e4f
};
use std::{
    collections::{HashMap, HashSet},
    fmt,
    net::SocketAddr,
    sync::Arc,
    io::Cursor
};
use string_protocol::{
<<<<<<< HEAD
    crypto, gossip, try_decode_packet, try_encode_packet, try_encode_internal_packet,
    MessageType, PacketDecodeError,
    PacketEncodeError, ProtocolPacket, ProtocolPacketType,
=======
    crypto, gossip, try_decode_packet, try_encode_internal_packet, try_encode_packet, MessageType,
    PacketDecodeError, PacketEncodeError, ProtocolPacket, ProtocolPacketType,
>>>>>>> b1991e4f
};
use thiserror::Error;
use tokio::sync::{
    mpsc::{self, error::SendError},
    Mutex, RwLock,
};

<<<<<<< HEAD
use tracing::{error, span, warn, debug, Level};
=======
use tracing::{debug, error, span, warn, Level};
>>>>>>> b1991e4f

use self::{inbound::start_peer_receiver_worker, outbound::start_peer_sender_worker};

use pgp::{
    composed::{
        KeyType,
        KeyDetails,
        SecretKey,
        SecretSubkey,
        key::SecretKeyParamsBuilder,
        SignedSecretKey,
        SignedPublicKey
    },
    packet::{KeyFlags, UserAttribute, UserId},
    types::{KeyTrait, PublicKeyTrait, SecretKeyTrait, CompressionAlgorithm},
    crypto::{sym::SymmetricKeyAlgorithm, hash::HashAlgorithm},
    Deserializable,
};

/// The buffer size of the various channels used for passing data between the network tasks.
pub const CHANNEL_SIZE: usize = 32;

/// The maximum size of an [ProtocolPacket] chunk before it needs to be split into multiple
/// [SocketPacket]s.
const MAX_PROTOCOL_PACKET_CHUNK_SIZE: usize = UDP_MAX_DATAGRAM_SIZE - MIN_SOCKET_PACKET_SIZE;

/// The state of a connection.
#[derive(Debug, Clone, Copy, PartialEq, Eq)]
pub enum PeerState {
    Init,
    Connect,
    Established,
    Dead,
}

/// Represents a connection to a remote peer. All communication between peers is done using a
/// shared UDP socket. Implements a simple state machine (SM) to manage the connection.
///
/// Makes use of four [tokio::sync::mpsc] channels:
/// - `app_outbound_tx` is used to send [ProtocolPacket]s from the application to the peer SM.
/// - `app_inbound_rx` is used to receive [ProtocolPacket]s from the peer SM to the application.
/// - `net_outbound_tx` is used to send [SocketPacket]s from the peer SM to the network.
/// - `net_inbound_rx` is used to receive [SocketPacket]s from the network to the peer SM.
pub struct Peer {
    /// The destination address.
    pub remote_addr: SocketAddr,
    /// The inbound [ProtocolPacket] channel. This is used to receive packets from the application.
    pub app_outbound_tx: mpsc::Sender<ProtocolPacket>,
    /// The inbound [SocketPacket] channel. This is used to receive packets from the network.
    pub net_inbound_tx: mpsc::Sender<SocketPacket>,
    /// The current state of the peer.
    pub state: Arc<RwLock<PeerState>>,
    /// This object will handle the key exchange and encryption needs
    pub crypto: Arc<RwLock<Crypto>>,
    /// A reference to the socket's peers.
    pub peers: Arc<RwLock<HashMap<SocketAddr, Peer>>>,
    /// The username of our current node, not to be confused with name of peer
    /// TODO: switch to a slightly more rigorous notion of identity.
    pub username: String,
    ///
    pub peername: Option<String>,
    ///
    pub fingerprint: Vec<u8>,
}

impl fmt::Debug for Peer {
    fn fmt(&self, f: &mut fmt::Formatter) -> fmt::Result {
        write!(f, "<Peer {0}>", self.remote_addr)
    }
}

/// An enumeration of possible errors that can occur when working with peers.
#[derive(Error, Debug)]
pub enum PeerError {
    // Failed to send packet between threads.
    #[error("Failed to send packet to network thread")]
    NetworkSendFail(#[from] SendError<SocketPacket>),
    // Failed to send packet between threads.
    #[error("Failed to send packet to application")]
    ApplicationSendFail(#[from] SendError<ProtocolPacket>),
    // Failed to decode decrypted packet
    #[error("Failed to decode decrypted packet")]
    DecodeFail(#[from] PacketDecodeError),
    // Failed to encode packet for encryption
    #[error("Failed to encode packet for encryption")]
    EncodeFail(#[from] PacketEncodeError),
    // Failure in double ratchet
    #[error("Failure in double ratchet")]
    DRFail(#[from] DoubleRatchetError),
    // Generic error with signature
    #[error("Failure in signature verification")]
<<<<<<< HEAD
    SigFail(#[from] SigError),
=======
    SigFail(#[from] SigningError),
>>>>>>> b1991e4f
    /// The packet we received does not conform to some format
    #[error("Bad packet")]
    BadPacket,
}

impl Peer {
    /// Create a new connection to the given destination.
    #[tracing::instrument(name = "peer", skip(initiate))]
    pub fn new(
        remote_addr: SocketAddr,
        crypto: Arc<RwLock<Crypto>>,
        peers: Arc<RwLock<HashMap<SocketAddr, Peer>>>,
        username: String,
        gossip_tx: mpsc::Sender<Gossip>,
        fingerprint: Vec<u8>,
        initiate: bool,
    ) -> (
        Self,
        mpsc::Receiver<ProtocolPacket>,
        mpsc::Receiver<SocketPacket>,
    ) {
        // channels for sending and receiving ProtocolPackets to/from the application
        let (app_inbound_tx, app_inbound_rx) = mpsc::channel(CHANNEL_SIZE);
        let (app_outbound_tx, app_outbound_rx) = mpsc::channel(CHANNEL_SIZE);

        // channel for sending and receiving SocketPackets to/from the network
        let (net_inbound_tx, net_inbound_rx) = mpsc::channel(CHANNEL_SIZE);
        let (net_outbound_tx, net_outbound_rx) = mpsc::channel(CHANNEL_SIZE);

        // shared state
        let state = Arc::new(RwLock::new(match initiate {
            true => PeerState::Init,
            false => PeerState::Connect,
        }));

        let packet_number = Arc::new(Mutex::new(0));
        let pending_acks = Arc::new(RwLock::new(HashSet::new()));

        span!(Level::TRACE, "peer::receiver", %remote_addr).in_scope(|| {
            start_peer_receiver_worker(
                state.clone(),
                net_outbound_tx.clone(),
                app_inbound_tx.clone(),
                net_inbound_rx,
                remote_addr,
                peers.clone(),
                pending_acks.clone(),
                gossip_tx.clone(),
            )
        });

        span!(Level::TRACE, "peer::sender", %remote_addr).in_scope(|| {
            start_peer_sender_worker(
                state.clone(),
                net_outbound_tx.clone(),
                app_outbound_rx,
                crypto.clone(),
                packet_number.clone(),
                pending_acks.clone(),
            )
        });

        (
            Self {
                remote_addr,
                app_outbound_tx,
                net_inbound_tx,
                state,
                crypto,
                peers,
                username,
                peername: None,
                fingerprint,
            },
            app_inbound_rx,
            net_outbound_rx,
        )
    }

    /// Send a packet to the peer.
    pub async fn send_packet(&mut self, packet: ProtocolPacket) -> Result<(), PeerError> {
        self.app_outbound_tx
            .send(packet)
            .await
            .map_err(PeerError::ApplicationSendFail)?;
        Ok(())
    }

    /// Helper function to package and sign a [MessageType] as [Gossip] packet and send to this peer only
    /// For distributing gossip check Socket class instead.
    /// TODO: Sign the gossip packet's contents with our private key
    pub async fn send_gossip_single(
        &mut self,
        message: crypto::v1::signed_packet_internal::MessageType,
        destination: String,
    ) -> Result<(), PeerError> {
        let internal = crypto::v1::SignedPacketInternal {
            destination,
            source: self.username.clone(),
            message_type: Some(message),
        };
        let signature = {
<<<<<<< HEAD
            let mut crypto = self.crypto.read().await;
=======
            let crypto = self.crypto.read().await;
>>>>>>> b1991e4f
            crypto.sign_data(&try_encode_internal_packet(&internal)?)?
        };
        let gossip = ProtocolPacketType::PktGossip(gossip::v1::Gossip {
            packet: Some(crypto::v1::SignedPacket {
<<<<<<< HEAD
                signature: signature,
=======
                signature,
>>>>>>> b1991e4f
                signed_data: Some(internal),
            }),
        });
        let tosend = ProtocolPacket {
            packet_type: Some(gossip),
        };
        self.send_packet(tosend.clone()).await?;
        Ok(())
    }

    /// Similar to send_gossip_single, but packages a [ProtocolPacket]
    /// as an [EncryptedPacket] in a [Gossip] Packet
    pub async fn send_gossip_single_encrypted(
        &mut self,
        packet: ProtocolPacket,
        destination: String,
    ) -> Result<(), PeerError> {
        let bytes = try_encode_packet(&packet).map_err(PeerError::EncodeFail)?;
        // encrypt message contents
        let content = {
            let mut crypto = self.crypto.write().await;
            let ratchet = crypto
                .ratchets
                .get_mut(&destination)
                .ok_or(PeerError::DRFail(DoubleRatchetError::MissingRatchet))?;
            ratchet.encrypt(&bytes).map_err(PeerError::DRFail)?
        };
        self.send_gossip_single(
            MessageType::EncryptedPacket(crypto::v1::EncryptedPacket { content }),
            destination,
        )
        .await?;
        Ok(())
    }

    /// Dispatches gossip packet based on the following logic:
    /// 1. If this packet is not intended for our node as destination, return true
    ///    so the caller can forward it on
    ///
    /// Otherwise, check the message inside the gossip packet:
    ///    2. if it's a [KeyExchange] try to establish the DR ratchet
    ///    3. if it's an [EncryptedPacket] decrypt and forward it to the app

    async fn dispatch_gossip(
        &mut self,
        signed_packet: crypto::v1::SignedPacket,
        app_inbound_tx: mpsc::Sender<ProtocolPacket>,
        remote_addr: SocketAddr,
        gossip_tx: mpsc::Sender<Gossip>,
    ) -> Result<bool, PeerError> {
        let signature = signed_packet.signature;
        let signed_data = signed_packet.signed_data.ok_or(PeerError::BadPacket)?;
        debug!("dispatching gossip {:?}", signed_data.clone());

        let cloned_signed_data = signed_data.clone();
        let source = signed_data.source;
        let mut forward = false;
        let dest = signed_data.destination;

        if dest == self.username {
            {
<<<<<<< HEAD
                let mut crypto_obj = self.crypto.write().await;
                crypto_obj.verify_data(
                    &source,
                    &signature,
                    &try_encode_internal_packet(&cloned_signed_data)?
=======
                let crypto_obj = self.crypto.read().await;
                crypto_obj.verify_data(
                    &source,
                    &signature,
                    &try_encode_internal_packet(&cloned_signed_data)?,
>>>>>>> b1991e4f
                )?;
            }
            match signed_data.message_type {
                Some(MessageType::KeyExchange(dr)) => {
                    let mut crypto_obj = self.crypto.write().await;
                    let ratchet = crypto_obj
                        .ratchets
                        .entry(source.clone())
                        .or_insert_with(DoubleRatchet::new_responder);
                    match ratchet {
                        DoubleRatchet::Responder { .. } => {
                            if ratchet.handle_kex(dr).is_ok() {};
                            let kex = ratchet.generate_kex_message();
                            drop(crypto_obj);
                            self.send_gossip_single(MessageType::KeyExchange(kex), source)
                                .await?;
                        }
                        DoubleRatchet::Initiator { .. } => {
                            if ratchet.handle_kex(dr).is_ok() {};
                            drop(crypto_obj);
                            self.send_gossip_single_encrypted(
                                ProtocolPacket { packet_type: None },
                                source,
                            )
                            .await?;
                        }
                        DoubleRatchet::AlmostInitialized { .. }
                        | DoubleRatchet::Initialized { .. } => {
                            unreachable!()
                        }
                    }
                }
                Some(MessageType::EncryptedPacket(enc)) => {
                    let bytes = {
                        let mut crypto = self.crypto.write().await;
                        let ratchet = crypto
                            .ratchets
                            .get_mut(&source)
                            .ok_or(PeerError::DRFail(DoubleRatchetError::MissingRatchet))?;
                        ratchet.decrypt(&enc.content).map_err(PeerError::DRFail)?
                    };
                    let packet = try_decode_packet(bytes).map_err(PeerError::DecodeFail)?;
                    app_inbound_tx.send(packet).await?;
                }
<<<<<<< HEAD
                Some(MessageType::PubkeyRequest(_)) => unreachable!(),
                Some(MessageType::PubkeyReply(reply)) => {
=======
                Some(MessageType::PubKeyRequest(_)) => unreachable!(),
                Some(MessageType::PubKeyReply(reply)) => {
>>>>>>> b1991e4f
                    // TODO: forward reply to those asking in reply_to
                    let tosend = {
                        let mut crypto_obj = self.crypto.write().await;
                        crypto_obj.insert_pubkey_reply_to(dest.clone(), None)
                    };
                    if tosend.is_some() {
                        for asking in tosend.unwrap() {
<<<<<<< HEAD
                            gossip_tx.send(Gossip {
                                action: GossipAction::SendDirect,
                                addr: None,
                                packet: None,
                                message: Some(MessageType::PubkeyReply(reply.clone())),
                                dest: None,
                                dest_sockaddr: Some(asking)
                            }).await;
=======
                            let _ = gossip_tx
                                .send(Gossip {
                                    action: GossipAction::SendDirect,
                                    addr: None,
                                    packet: None,
                                    message: Some(MessageType::PubKeyReply(reply.clone())),
                                    dest: None,
                                    dest_sockaddr: Some(asking),
                                })
                                .await;
>>>>>>> b1991e4f
                        }
                    };
                    {
                        let mut crypto_obj = self.crypto.write().await;
<<<<<<< HEAD
                        crypto_obj.add_pubkey_raw(&reply.pubkey);
=======
                        let _ = crypto_obj.add_pubkey_raw(&reply.pubkey);
>>>>>>> b1991e4f
                    }
                }
                None => {}
            }
        } else {
            forward = true;
            match signed_data.message_type {
<<<<<<< HEAD
                Some(MessageType::KeyExchange(_))
                | Some(MessageType::EncryptedPacket(_)) => {}
                Some(MessageType::PubkeyRequest(..)) => {
=======
                Some(MessageType::KeyExchange(_)) | Some(MessageType::EncryptedPacket(_)) => {}
                Some(MessageType::PubKeyRequest(..)) => {
>>>>>>> b1991e4f
                    forward = false;
                    let mut crypto_obj = self.crypto.write().await;
                    let pubkey = crypto_obj.lookup_pubkey(dest.clone());
                    if pubkey.is_some() {
<<<<<<< HEAD
                        let armored = pubkey.unwrap().to_armored_bytes(None).map_err(SigError::PGPFail)?;
                        drop(crypto_obj);
                        if self.peername.is_some() {
                            self.send_gossip_single(MessageType::PubkeyReply(
                            crypto::v1::PubkeyReply {
                                owner: dest.clone(),
                                pubkey: armored
                            }), self.peername.clone().unwrap()).await?;
                        }
                    }
                    else {
                        let tosend = crypto_obj.insert_pubkey_reply_to(dest.clone(), Some(remote_addr.clone()));
                        drop(crypto_obj);
                        // len == 1 means only our remote_addr
                        if tosend.is_some() && tosend.unwrap().len() == 1 {
                            self.send_gossip_single(MessageType::PubkeyRequest(
                                crypto::v1::PubkeyRequest {}
                            ), dest).await?;
                        }
                    }
                }
                Some(MessageType::PubkeyReply(_)) => unreachable!(),
=======
                        let armored = pubkey
                            .unwrap()
                            .to_armored_bytes(None)
                            .map_err(SigningError::PgpError)?;
                        drop(crypto_obj);
                        if self.peername.is_some() {
                            self.send_gossip_single(
                                MessageType::PubKeyReply(crypto::v1::PubKeyReply {
                                    owner: dest.clone(),
                                    pubkey: armored,
                                }),
                                self.peername.clone().unwrap(),
                            )
                            .await?;
                        }
                    } else {
                        let tosend =
                            crypto_obj.insert_pubkey_reply_to(dest.clone(), Some(remote_addr));
                        drop(crypto_obj);
                        // len == 1 means only our remote_addr
                        if tosend.is_some() && tosend.unwrap().len() == 1 {
                            self.send_gossip_single(
                                MessageType::PubKeyRequest(crypto::v1::PubKeyRequest {}),
                                dest,
                            )
                            .await?;
                        }
                    }
                }
                Some(MessageType::PubKeyReply(_)) => unreachable!(),
>>>>>>> b1991e4f
                None => {}
            }
        }
        Ok(forward)
    }

    async fn send_pubkey(&mut self) -> Result<(), PeerError> {
        let armored = self.crypto.read().await.get_self_pubkey()?;
        self.send_packet(ProtocolPacket {
            packet_type: Some(ProtocolPacketType::PktPeerpubexchange(
<<<<<<< HEAD
                crypto::v1::PeerPubKeyExchange {
                    pubkey: armored
                }
            )),
        }).await?;
=======
                crypto::v1::PeerPubKeyExchange { pubkey: armored },
            )),
        })
        .await?;
>>>>>>> b1991e4f
        Ok(())
    }

    async fn add_peer_pubkey(&mut self, pubkey_bytes: &Vec<u8>) -> Result<(), PeerError> {
        let peername = self.crypto.write().await.try_add_peer_pubkey(
<<<<<<< HEAD
            self.remote_addr.clone(),
            pubkey_bytes,
            &self.fingerprint
=======
            self.remote_addr,
            pubkey_bytes,
            &self.fingerprint,
>>>>>>> b1991e4f
        )?;
        // If we get here, fingerprint verified peer's pubkey
        self.peername = Some(peername);
        Ok(())
    }
}<|MERGE_RESOLUTION|>--- conflicted
+++ resolved
@@ -7,30 +7,18 @@
 mod outbound;
 
 use crate::{
-<<<<<<< HEAD
-    crypto::{Crypto, DoubleRatchet, DoubleRatchetError, PGPPubkey, SigError},
-    socket::{SocketPacket, MIN_SOCKET_PACKET_SIZE, UDP_MAX_DATAGRAM_SIZE, Gossip, GossipAction},
-=======
     crypto::{Crypto, DoubleRatchet, DoubleRatchetError, SigningError},
     socket::{Gossip, GossipAction, SocketPacket, MIN_SOCKET_PACKET_SIZE, UDP_MAX_DATAGRAM_SIZE},
->>>>>>> b1991e4f
 };
 use std::{
     collections::{HashMap, HashSet},
     fmt,
     net::SocketAddr,
     sync::Arc,
-    io::Cursor
 };
 use string_protocol::{
-<<<<<<< HEAD
-    crypto, gossip, try_decode_packet, try_encode_packet, try_encode_internal_packet,
-    MessageType, PacketDecodeError,
-    PacketEncodeError, ProtocolPacket, ProtocolPacketType,
-=======
     crypto, gossip, try_decode_packet, try_encode_internal_packet, try_encode_packet, MessageType,
     PacketDecodeError, PacketEncodeError, ProtocolPacket, ProtocolPacketType,
->>>>>>> b1991e4f
 };
 use thiserror::Error;
 use tokio::sync::{
@@ -38,29 +26,9 @@
     Mutex, RwLock,
 };
 
-<<<<<<< HEAD
-use tracing::{error, span, warn, debug, Level};
-=======
 use tracing::{debug, error, span, warn, Level};
->>>>>>> b1991e4f
 
 use self::{inbound::start_peer_receiver_worker, outbound::start_peer_sender_worker};
-
-use pgp::{
-    composed::{
-        KeyType,
-        KeyDetails,
-        SecretKey,
-        SecretSubkey,
-        key::SecretKeyParamsBuilder,
-        SignedSecretKey,
-        SignedPublicKey
-    },
-    packet::{KeyFlags, UserAttribute, UserId},
-    types::{KeyTrait, PublicKeyTrait, SecretKeyTrait, CompressionAlgorithm},
-    crypto::{sym::SymmetricKeyAlgorithm, hash::HashAlgorithm},
-    Deserializable,
-};
 
 /// The buffer size of the various channels used for passing data between the network tasks.
 pub const CHANNEL_SIZE: usize = 32;
@@ -134,11 +102,7 @@
     DRFail(#[from] DoubleRatchetError),
     // Generic error with signature
     #[error("Failure in signature verification")]
-<<<<<<< HEAD
-    SigFail(#[from] SigError),
-=======
     SigFail(#[from] SigningError),
->>>>>>> b1991e4f
     /// The packet we received does not conform to some format
     #[error("Bad packet")]
     BadPacket,
@@ -241,20 +205,12 @@
             message_type: Some(message),
         };
         let signature = {
-<<<<<<< HEAD
-            let mut crypto = self.crypto.read().await;
-=======
             let crypto = self.crypto.read().await;
->>>>>>> b1991e4f
             crypto.sign_data(&try_encode_internal_packet(&internal)?)?
         };
         let gossip = ProtocolPacketType::PktGossip(gossip::v1::Gossip {
             packet: Some(crypto::v1::SignedPacket {
-<<<<<<< HEAD
-                signature: signature,
-=======
                 signature,
->>>>>>> b1991e4f
                 signed_data: Some(internal),
             }),
         });
@@ -316,19 +272,11 @@
 
         if dest == self.username {
             {
-<<<<<<< HEAD
-                let mut crypto_obj = self.crypto.write().await;
-                crypto_obj.verify_data(
-                    &source,
-                    &signature,
-                    &try_encode_internal_packet(&cloned_signed_data)?
-=======
                 let crypto_obj = self.crypto.read().await;
                 crypto_obj.verify_data(
                     &source,
                     &signature,
                     &try_encode_internal_packet(&cloned_signed_data)?,
->>>>>>> b1991e4f
                 )?;
             }
             match signed_data.message_type {
@@ -373,13 +321,8 @@
                     let packet = try_decode_packet(bytes).map_err(PeerError::DecodeFail)?;
                     app_inbound_tx.send(packet).await?;
                 }
-<<<<<<< HEAD
-                Some(MessageType::PubkeyRequest(_)) => unreachable!(),
-                Some(MessageType::PubkeyReply(reply)) => {
-=======
                 Some(MessageType::PubKeyRequest(_)) => unreachable!(),
                 Some(MessageType::PubKeyReply(reply)) => {
->>>>>>> b1991e4f
                     // TODO: forward reply to those asking in reply_to
                     let tosend = {
                         let mut crypto_obj = self.crypto.write().await;
@@ -387,16 +330,6 @@
                     };
                     if tosend.is_some() {
                         for asking in tosend.unwrap() {
-<<<<<<< HEAD
-                            gossip_tx.send(Gossip {
-                                action: GossipAction::SendDirect,
-                                addr: None,
-                                packet: None,
-                                message: Some(MessageType::PubkeyReply(reply.clone())),
-                                dest: None,
-                                dest_sockaddr: Some(asking)
-                            }).await;
-=======
                             let _ = gossip_tx
                                 .send(Gossip {
                                     action: GossipAction::SendDirect,
@@ -407,16 +340,11 @@
                                     dest_sockaddr: Some(asking),
                                 })
                                 .await;
->>>>>>> b1991e4f
                         }
                     };
                     {
                         let mut crypto_obj = self.crypto.write().await;
-<<<<<<< HEAD
-                        crypto_obj.add_pubkey_raw(&reply.pubkey);
-=======
                         let _ = crypto_obj.add_pubkey_raw(&reply.pubkey);
->>>>>>> b1991e4f
                     }
                 }
                 None => {}
@@ -424,42 +352,12 @@
         } else {
             forward = true;
             match signed_data.message_type {
-<<<<<<< HEAD
-                Some(MessageType::KeyExchange(_))
-                | Some(MessageType::EncryptedPacket(_)) => {}
-                Some(MessageType::PubkeyRequest(..)) => {
-=======
                 Some(MessageType::KeyExchange(_)) | Some(MessageType::EncryptedPacket(_)) => {}
                 Some(MessageType::PubKeyRequest(..)) => {
->>>>>>> b1991e4f
                     forward = false;
                     let mut crypto_obj = self.crypto.write().await;
                     let pubkey = crypto_obj.lookup_pubkey(dest.clone());
                     if pubkey.is_some() {
-<<<<<<< HEAD
-                        let armored = pubkey.unwrap().to_armored_bytes(None).map_err(SigError::PGPFail)?;
-                        drop(crypto_obj);
-                        if self.peername.is_some() {
-                            self.send_gossip_single(MessageType::PubkeyReply(
-                            crypto::v1::PubkeyReply {
-                                owner: dest.clone(),
-                                pubkey: armored
-                            }), self.peername.clone().unwrap()).await?;
-                        }
-                    }
-                    else {
-                        let tosend = crypto_obj.insert_pubkey_reply_to(dest.clone(), Some(remote_addr.clone()));
-                        drop(crypto_obj);
-                        // len == 1 means only our remote_addr
-                        if tosend.is_some() && tosend.unwrap().len() == 1 {
-                            self.send_gossip_single(MessageType::PubkeyRequest(
-                                crypto::v1::PubkeyRequest {}
-                            ), dest).await?;
-                        }
-                    }
-                }
-                Some(MessageType::PubkeyReply(_)) => unreachable!(),
-=======
                         let armored = pubkey
                             .unwrap()
                             .to_armored_bytes(None)
@@ -490,7 +388,6 @@
                     }
                 }
                 Some(MessageType::PubKeyReply(_)) => unreachable!(),
->>>>>>> b1991e4f
                 None => {}
             }
         }
@@ -501,32 +398,18 @@
         let armored = self.crypto.read().await.get_self_pubkey()?;
         self.send_packet(ProtocolPacket {
             packet_type: Some(ProtocolPacketType::PktPeerpubexchange(
-<<<<<<< HEAD
-                crypto::v1::PeerPubKeyExchange {
-                    pubkey: armored
-                }
-            )),
-        }).await?;
-=======
                 crypto::v1::PeerPubKeyExchange { pubkey: armored },
             )),
         })
         .await?;
->>>>>>> b1991e4f
         Ok(())
     }
 
     async fn add_peer_pubkey(&mut self, pubkey_bytes: &Vec<u8>) -> Result<(), PeerError> {
         let peername = self.crypto.write().await.try_add_peer_pubkey(
-<<<<<<< HEAD
-            self.remote_addr.clone(),
-            pubkey_bytes,
-            &self.fingerprint
-=======
             self.remote_addr,
             pubkey_bytes,
             &self.fingerprint,
->>>>>>> b1991e4f
         )?;
         // If we get here, fingerprint verified peer's pubkey
         self.peername = Some(peername);
