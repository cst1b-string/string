--- conflicted
+++ resolved
@@ -56,7 +56,7 @@
     pub app_outbound_tx: mpsc::Sender<ProtocolPacket>,
     /// The inbound [SocketPacket] channel. This is used to receive packets from the network.
     pub net_inbound_tx: mpsc::Sender<SocketPacket>,
-    pub state: Arc<RwLock<PeerState>>
+    pub state: Arc<RwLock<PeerState>>,
 }
 
 /// An enumeration of possible errors that can occur when working with peers.
@@ -95,7 +95,6 @@
             false => PeerState::Connect,
         }));
 
-<<<<<<< HEAD
         span!(Level::TRACE, "peer::receiver", %remote_addr).in_scope(|| {
             start_receiver_worker(
                 state.clone(),
@@ -107,122 +106,6 @@
 
         span!(Level::TRACE, "peer::sender", %remote_addr).in_scope(|| {
             start_sender_worker(state.clone(), app_outbound_rx, net_outbound_tx.clone())
-=======
-        // peer packet receiver
-        let inbound_state = state.clone();
-        let receiver_inbound_packet_tx = inbound_packet_tx.clone();
-        let receiver_network_packet_tx = network_packet_tx.clone();
-        tokio::task::spawn(async move {
-            let state = inbound_state;
-            let inbound_packet_tx = receiver_inbound_packet_tx;
-            let network_packet_tx = receiver_network_packet_tx;
-            loop {
-                // receive packet from network
-                let packet: NetworkPacket = match inbound_packet_rx.recv().await {
-                    Some(packet) => packet,
-                    None => break,
-                };
-
-                match { *state.read().await } {
-                    PeerState::Init => {
-                        match packet.packet_type {
-                            NetworkPacketType::Syn | NetworkPacketType::SynAck => {
-                                // initiator never receives SYN or SYNACK
-                            }
-                            NetworkPacketType::Ack => {
-                                let synack = NetworkPacket {
-                                    packet_type: NetworkPacketType::SynAck,
-                                    seq_number: packet.seq_number + 1,
-                                    data: vec![],
-									compressed_data_length: 0,
-                                    uncompressed_data_length: 0,
-                                };
-                                // write to network
-                                match network_packet_tx.send(synack).await {
-                                    Ok(_) => {}
-                                    Err(_) => break,
-                                };
-                                // transition to established state
-                                *state.write().await = PeerState::Established;
-                            }
-                            NetworkPacketType::Heartbeat
-                            | NetworkPacketType::Data
-                            | NetworkPacketType::Invalid => {}
-                        }
-                    }
-                    PeerState::Connect => {
-                        match packet.packet_type {
-                            NetworkPacketType::Ack => {
-                                // responder never receives ACK
-                            }
-                            NetworkPacketType::Syn => {
-                                let ack = NetworkPacket {
-                                    packet_type: NetworkPacketType::Ack,
-                                    seq_number: packet.seq_number + 1,
-                                    data: vec![],
-									compressed_data_length: 0,
-                                    uncompressed_data_length: 0,
-                                };
-                                // write to network
-                                match network_packet_tx.send(ack).await {
-                                    Ok(_) => {}
-                                    Err(_) => break,
-                                }
-                            }
-                            NetworkPacketType::SynAck => {
-                                // transition to established state
-                                *state.write().await = PeerState::Established;
-                            }
-
-                            NetworkPacketType::Heartbeat
-                            | NetworkPacketType::Data
-                            | NetworkPacketType::Invalid => {}
-                        }
-                    }
-                    PeerState::Established => match packet.packet_type {
-                        NetworkPacketType::Syn
-                        | NetworkPacketType::Ack
-                        | NetworkPacketType::SynAck
-                        | NetworkPacketType::Heartbeat
-                        | NetworkPacketType::Invalid => {}
-                        NetworkPacketType::Data => {
-                            // forward packet to application
-                            match inbound_packet_tx.send(packet).await {
-                                Ok(_) => {}
-                                Err(_) => break,
-                            }
-                        }
-                    },
-                    PeerState::Dead => break,
-                }
-            }
-        });
-
-        // peer packet sender
-        let outbound_state = state.clone();
-        tokio::task::spawn(async move {
-            loop {
-                // ensure we're in a state where we can send packets
-                if { *outbound_state.read().await } != PeerState::Established {
-                    tokio::time::sleep(Duration::from_millis(500)).await;
-					continue;
-                }
-                // receive packet from queue
-                let packet: NetworkPacket = match outbound_packet_rx.recv().await {
-                    Some(packet) => packet,
-                    None => break,
-                };
-                let buf = match packet.encode() {
-                    Ok(buf) => buf,
-                    Err(_) => break,
-                };
-                // write to network
-                match socket.send_to(&buf, destination).await {
-                    Ok(_) => {}
-                    Err(_) => break,
-                }
-            }
->>>>>>> 7683ece6
         });
 
         (
@@ -230,7 +113,7 @@
                 remote_addr,
                 app_outbound_tx,
                 net_inbound_tx,
-                state
+                state,
             },
             app_inbound_rx,
             net_outbound_rx,
@@ -267,14 +150,9 @@
             // We're initiating, let's send a Syn to kickstart the process
             if current_state == PeerState::Init {
                 try_break!(
-                net_outbound_tx
-                    .send(SocketPacket::new(
-                        SocketPacketType::Syn,
-                        syns_sent,
-                        0,
-                        vec![],
-                    ))
-                    .await
+                    net_outbound_tx
+                        .send(SocketPacket::empty(SocketPacketType::Syn, syns_sent, 0))
+                        .await
                 );
                 syns_sent += 1;
             }
@@ -305,7 +183,11 @@
                 .chunks(MAX_PROTOCOL_PACKET_CHUNK_SIZE)
                 .map(|chunk| SocketPacket::new(SocketPacketType::Data, 0, 0, chunk))
             {
-                match net_outbound_tx.send(net_packet).await {
+                // TODO: packet compression before we chunk to take advantage of patterns in the whole packet data
+                match net_outbound_tx
+                    .send(net_packet.expect("failed to compress packet"))
+                    .await
+                {
                     Ok(_) => {}
                     Err(_) => break,
                 }
@@ -358,11 +240,10 @@
                             // write to network
                             try_break!(
                                 net_outbound_tx
-                                    .send(SocketPacket::new(
+                                    .send(SocketPacket::empty(
                                         SocketPacketType::SynAck,
                                         packet.packet_number + 1,
                                         0,
-                                        vec![],
                                     ))
                                     .await
                             );
@@ -385,11 +266,10 @@
                             // responder never receives ACK
                         }
                         SocketPacketType::Syn => {
-                            let ack = SocketPacket::new(
+                            let ack = SocketPacket::empty(
                                 SocketPacketType::Ack,
                                 packet.packet_number + 1,
                                 0,
-                                vec![],
                             );
                             // write to network
                             try_break!(net_outbound_tx.send(ack).await);
@@ -418,11 +298,10 @@
                         // send ack
                         try_break!(
                             net_outbound_tx
-                                .send(SocketPacket::new(
+                                .send(SocketPacket::empty(
                                     SocketPacketType::Ack,
                                     packet.packet_number,
                                     0,
-                                    vec![],
                                 ))
                                 .await
                         );
@@ -433,14 +312,14 @@
                         // attempt to decode
                         let data_len: usize = packet_queue
                             .iter()
-                            .map(|Reverse(packet)| packet.data.len())
+                            .map(|Reverse(packet)| packet.compressed_data.len())
                             .sum();
 
                         let mut buf = Vec::with_capacity(data_len);
 
-                        packet_queue
-                            .iter()
-                            .for_each(|Reverse(packet)| buf.append(&mut packet.data.clone()));
+                        packet_queue.iter().for_each(|Reverse(packet)| {
+                            buf.append(&mut packet.compressed_data.clone())
+                        });
 
                         let packet = match try_decode_packet(buf) {
                             Ok(packet) => packet,
