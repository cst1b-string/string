//! Defines the [SocketPacket] type and related functionality.

use std::{
    cmp::Ordering,
    io::{self, Cursor, Read, Write},
};

use byteorder::{BigEndian, ReadBytesExt, WriteBytesExt};
// use flate2::read::GzDecoder;
// use string_protocol::{try_decode_packet, ProtocolPacket};

use super::error::SocketPacketDecodeError;

/// The magic number used to identify packets sent over the network.
pub const SOCKET_PACKET_MAGIC_NUMBER: u32 = 0x010203;

/// The minimum size of an encoded [SocketPacket].
// 3 (Magic) + 1 (Packet type) + 4 (Packet number) + 4 (Chunk number) + 4 (Data length)
pub const MIN_SOCKET_PACKET_SIZE: usize = 3 + 1 + 4 + 4 + 4;

/// The maximum size of a UDP datagram.
pub const UDP_MAX_DATAGRAM_SIZE: usize = 40_000;

/// A UDP packet sent over the network. These packets have the following format:
///
/// A header, consisting of:
/// - 4 bytes: Magic number (0x010203)
/// - 1 byte: Packet type (0 = SYN, 1 = ACK, 2 = SYNACK, 3 = HEARTBEAT, 4 = DATA)
/// - 4 bytes: Sequence number
/// - 4 bytes: Length of the data
///
/// Then arbitrary-length data, as defined by the protocol.
#[derive(Debug, Clone)]
pub struct SocketPacket {
    /// The type of packet.
    pub packet_type: SocketPacketType,
    /// The sequence of the underlying [ProtocolPacket].
    pub packet_number: u32,
    /// The chunk number of the packet. This is only used for data packets.
    pub chunk_number: u32,
    /// The length of the data within the packet.
    pub data_length: u32,
    /// The packet data. This is empty for SYN, ACK, SYNACK, and HEARTBEAT packets.
    pub data: Vec<u8>,
}

impl PartialEq for SocketPacket {
    fn eq(&self, other: &Self) -> bool {
        self.packet_type == other.packet_type
            && self.packet_number == other.packet_number
            && self.chunk_number == other.chunk_number
    }
}

impl Eq for SocketPacket {}

// TODO: Justify that packet_number and chunk_number will be unique.

#[allow(clippy::non_canonical_partial_ord_impl)]
impl PartialOrd for SocketPacket {
    fn partial_cmp(&self, other: &Self) -> Option<Ordering> {
        //  enforces lexicographic ordering, with packet number taking precedence
        if self.packet_number == other.packet_number {
            Some(self.chunk_number.cmp(&other.chunk_number))
        } else {
            Some(self.packet_number.cmp(&other.packet_number))
        }
    }
}

impl Ord for SocketPacket {
    fn cmp(&self, other: &Self) -> Ordering {
        if self.packet_number == other.packet_number {
            self.chunk_number.cmp(&other.chunk_number)
        } else {
            self.packet_number.cmp(&other.packet_number)
        }
    }
}

/// An enumeration of the different types of network packets.
#[derive(Clone, Copy, PartialEq, Eq, Debug)]
#[repr(u8)]
pub enum SocketPacketType {
    /// Packets sent by the initiating peer.
    Syn,
    /// Packets sent by a receiving peer.
    Ack,
    /// Packets sent by the initiating peer after receiving an ACK. Once this is sent, the connection is established.
    SynAck,
    /// Packets sent by either peer to keep the connection alive. This is done to avoid stateful firewalls from dropping the connection.
    Heartbeat,
    /// Actual communication data
    Data,
    /// An invalid packet.
    Invalid,
}

impl From<u8> for SocketPacketType {
    fn from(value: u8) -> Self {
        match value {
            0 => SocketPacketType::Syn,
            1 => SocketPacketType::Ack,
            2 => SocketPacketType::SynAck,
            3 => SocketPacketType::Heartbeat,
            4 => SocketPacketType::Data,
            _ => SocketPacketType::Invalid,
        }
    }
}

impl SocketPacket {
    /// Create a new packet with the given type, sequence number, and data.
    pub fn new<Data>(
        packet_type: SocketPacketType,
        packet_number: u32,
        chunk_number: u32,
        data: Data,
    ) -> io::Result<Self>
    where
        Data: AsRef<[u8]>,
    {
        let data = data.as_ref().to_owned();
        Ok(Self {
            packet_type,
            packet_number,
            chunk_number,
            data_length: data.len() as u32,
            data,
        })
    }

    /// Encode the packet into a byte buffer.
    pub fn encode(&self) -> io::Result<Vec<u8>> {
        let mut buf = Vec::with_capacity(MIN_SOCKET_PACKET_SIZE);

        // write header
        buf.write_u24::<BigEndian>(SOCKET_PACKET_MAGIC_NUMBER)?;
        buf.write_u8(self.packet_type as u8)?;
        buf.write_u32::<BigEndian>(self.packet_number)?;
        buf.write_u32::<BigEndian>(self.chunk_number)?;
        buf.write_u32::<BigEndian>(self.data_length)?;

        // write data
        buf.write_all(&self.data)?;

        Ok(buf)
    }

    /// Create an empty packet with the given type, sequence number, and chunk number. Useful for non-data packets.
    pub fn empty(packet_type: SocketPacketType, packet_number: u32, chunk_number: u32) -> Self {
        Self {
            packet_type,
            packet_number,
            chunk_number,
            data: vec![],
            data_length: 0,
        }
    }

    /// Decode a packet from the given byte buffer.
    pub fn decode<Data>(bytes: Data) -> Result<SocketPacket, SocketPacketDecodeError>
    where
        Data: AsRef<[u8]>,
    {
        let bytes = bytes.as_ref();

        // check minimum packet length
        if bytes.len() < MIN_SOCKET_PACKET_SIZE {
            return Err(SocketPacketDecodeError::BadSize);
        }

        // create reader
        let mut reader = Cursor::new(bytes);

        // check magic number
        let magic = reader.read_u24::<BigEndian>()?;
        if magic != SOCKET_PACKET_MAGIC_NUMBER {
            return Err(SocketPacketDecodeError::BadMagic);
        }

        // read packet header
        let packet_type = reader.read_u8()?.into();
        let packet_number = reader.read_u32::<BigEndian>()?;
        let chunk_number = reader.read_u32::<BigEndian>()?;
        let data_length = reader.read_u32::<BigEndian>()?;

        if (data_length as usize) == 0 {
            return Ok(SocketPacket::new(
                packet_type,
                packet_number,
                chunk_number,
                vec![],
            )?);
        }

        // read data
        let mut data = vec![0; data_length as usize];
        reader.read_exact(&mut data)?;

        Ok(SocketPacket::new(
            packet_type,
            packet_number,
            chunk_number,
            data,
        )?)
    }
<<<<<<< HEAD

    // Decompress the data.
    // pub fn decompress(&self) -> std::io::Result<Vec<u8>> {
    //     let mut data = Vec::new();
    //     let mut gz_decoder = GzDecoder::new(self.data.as_slice());
    //     gz_decoder.read_to_end(&mut data)?;
    //     Ok(data)
    // }
}

// impl TryFrom<SocketPacket> for ProtocolPacket {
//     type Error = SocketPacketDecodeError;

//     fn try_from(value: SocketPacket) -> Result<Self, Self::Error> {
//         Ok(try_decode_packet(value.decompress()?)?)
//     }
// }
=======
}
>>>>>>> b1991e4f
<|MERGE_RESOLUTION|>--- conflicted
+++ resolved
@@ -205,24 +205,4 @@
             data,
         )?)
     }
-<<<<<<< HEAD
-
-    // Decompress the data.
-    // pub fn decompress(&self) -> std::io::Result<Vec<u8>> {
-    //     let mut data = Vec::new();
-    //     let mut gz_decoder = GzDecoder::new(self.data.as_slice());
-    //     gz_decoder.read_to_end(&mut data)?;
-    //     Ok(data)
-    // }
-}
-
-// impl TryFrom<SocketPacket> for ProtocolPacket {
-//     type Error = SocketPacketDecodeError;
-
-//     fn try_from(value: SocketPacket) -> Result<Self, Self::Error> {
-//         Ok(try_decode_packet(value.decompress()?)?)
-//     }
-// }
-=======
-}
->>>>>>> b1991e4f
+}