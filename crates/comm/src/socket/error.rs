--- conflicted
+++ resolved
@@ -38,15 +38,9 @@
     /// Tried to send gossip, but 0 peers connected
     #[error("No peer for gossip")]
     NoPeer,
-<<<<<<< HEAD
-    /// Generic certificate errors
-    #[error("Generic certificate error")]
-    CertError
-=======
     /// Failed to send gossip packet
     #[error("Failed to send gossip packet")]
     GossipSendError(#[from] Box<mpsc::error::SendError<Gossip>>),
->>>>>>> b1991e4f
 }
 
 /// An enumeration of possible errors that can occur when working with [ProtocolPacket]s.
