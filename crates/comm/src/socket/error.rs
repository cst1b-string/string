--- conflicted
+++ resolved
@@ -43,7 +43,6 @@
     /// Failed to send gossip packet
     #[error("Failed to send gossip packet")]
     GossipSendError(#[from] Box<mpsc::error::SendError<Gossip>>),
-<<<<<<< HEAD
 	// Failure in converting to [Timestamp] because its out of range
 	#[error("Failure in converting to [Timestamp] because its out of range")]
 	TimeStampFail(#[from] TimestampError),
@@ -53,11 +52,9 @@
 	// Failure in time synchronisation
 	#[error("Failure in time synchronization")]
 	SynchronizationFail(#[from] SynchronizationError),
-=======
     /// STUN error
     #[error("STUN error")]
     StunError,
->>>>>>> b2f1de46
 }
 
 /// An enumeration of possible errors that can occur when working with [ProtocolPacket]s.
