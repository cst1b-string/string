--- conflicted
+++ resolved
@@ -19,7 +19,7 @@
 use tracing::{debug, error, span, trace};
 
 use crate::{
-    crypto::{Crypto, DoubleRatchet, PGPPubkey},
+    crypto::{Crypto, DoubleRatchet},
     maybe_continue,
     peer::{Peer, PeerState, CHANNEL_SIZE},
     try_break, try_continue,
@@ -33,24 +33,7 @@
 
 use string_protocol::crypto;
 
-<<<<<<< HEAD
-use pgp::{
-    composed::{
-        KeyType,
-        KeyDetails,
-        SecretKey,
-        SecretSubkey,
-        key::SecretKeyParamsBuilder,
-        SignedSecretKey
-    },
-    packet::{KeyFlags, UserAttribute, UserId},
-    types::{KeyTrait, PublicKeyTrait, SecretKeyTrait, CompressionAlgorithm},
-    crypto::{sym::SymmetricKeyAlgorithm, hash::HashAlgorithm},
-    Deserializable
-};
-=======
 use pgp::composed::SignedSecretKey;
->>>>>>> b1991e4f
 
 /// Number of peers to send gossip to
 const GOSSIP_COUNT: usize = 3;
@@ -63,11 +46,7 @@
     /// We received a gossip packet, please forward it
     Forward,
     /// Actually not a gossip, just send directly
-<<<<<<< HEAD
-    SendDirect
-=======
     SendDirect,
->>>>>>> b1991e4f
 }
 
 pub struct Gossip {
@@ -82,11 +61,7 @@
     /// Destination to send to; not needed when forwarding
     pub dest: Option<String>,
     ///
-<<<<<<< HEAD
-    pub dest_sockaddr: Option<SocketAddr>
-=======
     pub dest_sockaddr: Option<SocketAddr>,
->>>>>>> b1991e4f
 }
 
 /// A wrapper around the [UdpSocket] type that provides a higher-level interface for sending and
@@ -129,11 +104,6 @@
         span!(tracing::Level::INFO, "socket::gossip")
             .in_scope(|| start_gossip_worker(gossip_rx, peers.clone()));
 
-<<<<<<< HEAD
-        if secret_key.details.users.len() != 1 {
-            // Why do we have a weird number of users
-            return Err(SocketError::CertError);
-=======
         // start the perodic worker
         span!(tracing::Level::INFO, "socket::periodic")
             .in_scope(|| start_periodic_worker(peers.clone()));
@@ -141,7 +111,6 @@
         if secret_key.details.users.len() != 1 {
             // Why do we have a weird number of users
             panic!("Invalid number of users in secret key - programming error")
->>>>>>> b1991e4f
         }
 
         let username = Crypto::get_pubkey_username(secret_key.into());
@@ -225,28 +194,6 @@
         message: MessageType,
         destination: String,
     ) -> Result<(), SocketError> {
-<<<<<<< HEAD
-        // let gossip_targets = self.select_gossip_peers(None).await?;
-        // for target in gossip_targets {
-        //     let mut peers = self.peers.write().await;
-        //     let target_peer = peers.get_mut(&target);
-        //     if (target_peer
-        //         .expect("No such peer")
-        //         .send_gossip_single(message.clone(), destination.clone())
-        //         .await)
-        //         .is_ok()
-        //     {}
-        // }
-        let _ = self.gossip_tx.send(Gossip {
-            action: GossipAction::Send,
-            addr: None,
-            packet: None,
-            message: Some(message),
-            dest: Some(destination),
-            dest_sockaddr: None
-        }).await;
-        Ok(())
-=======
         self.gossip_tx
             .send(Gossip {
                 action: GossipAction::Send,
@@ -258,7 +205,6 @@
             })
             .await
             .map_err(|err| SocketError::GossipSendError(Box::new(err)))
->>>>>>> b1991e4f
     }
 
     /// Sends encrypted packet to random group of peers
@@ -269,34 +215,6 @@
         packet: ProtocolPacket,
         destination: String,
     ) -> Result<(), SocketError> {
-<<<<<<< HEAD
-        // let gossip_targets = self.select_gossip_peers(None).await?;
-        // for target in gossip_targets {
-        //     let mut peers_write = peers.write().await;
-        //     let target_peer = peers_write.get_mut(&target);
-        //     if (target_peer
-        //         .expect("No such peer")
-        //         .send_gossip_single_encrypted(packet.clone(), destination.clone())
-        //         .await)
-        //         .is_ok()
-        //     {}
-        // }
-        let _ = self.gossip_tx.send(Gossip {
-            action: GossipAction::SendEncrypted,
-            addr: None,
-            packet: Some(packet),
-            message: None,
-            dest: Some(destination),
-            dest_sockaddr: None
-        }).await;
-        Ok(())
-    }
-
-    pub async fn get_node_cert(
-        &mut self,
-        destination: String,
-    ) -> Result<(), SocketError> {
-=======
         self.gossip_tx
             .send(Gossip {
                 action: GossipAction::SendEncrypted,
@@ -311,22 +229,15 @@
     }
 
     pub async fn get_node_cert(&mut self, destination: String) -> Result<(), SocketError> {
->>>>>>> b1991e4f
         {
             let mut crypto_obj = self.crypto.write().await;
             crypto_obj.insert_pubkey_reply_to(destination.clone(), None);
         }
-<<<<<<< HEAD
-        self.send_gossip(MessageType::PubkeyRequest(
-            crypto::v1::PubkeyRequest {}
-        ), destination).await?;
-=======
         self.send_gossip(
             MessageType::PubKeyRequest(crypto::v1::PubKeyRequest {}),
             destination,
         )
         .await?;
->>>>>>> b1991e4f
         Ok(())
     }
 
@@ -412,20 +323,13 @@
 
 fn start_gossip_worker(
     mut gossip_rx: mpsc::Receiver<Gossip>,
-<<<<<<< HEAD
-    peers: Arc<RwLock<HashMap<SocketAddr, Peer>>>
-=======
     peers: Arc<RwLock<HashMap<SocketAddr, Peer>>>,
->>>>>>> b1991e4f
 ) {
     tokio::spawn(async move {
         loop {
             trace!("start gossip task loop");
 
             // receive gossip
-<<<<<<< HEAD
-            let Gossip {action, addr: skip, packet, message, dest, dest_sockaddr} = match gossip_rx.recv().await {
-=======
             let Gossip {
                 action,
                 addr: skip,
@@ -434,27 +338,10 @@
                 dest,
                 dest_sockaddr,
             } = match gossip_rx.recv().await {
->>>>>>> b1991e4f
                 Some(gossip) => gossip,
                 None => break,
             };
 
-<<<<<<< HEAD
-            match action {
-                GossipAction::SendDirect => {
-                    let mut peers_obj = peers.write().await;
-                    let peer = peers_obj.get_mut(&dest_sockaddr.unwrap());
-                    if peer.is_none() { continue; }
-                    let peer_ = peer.unwrap();
-                    let peername = peer_.peername.clone();
-                    peer_.send_gossip_single(
-                        message.unwrap().clone(),
-                        peername.unwrap(),
-                    ).await;
-                    continue;
-                }
-                _ => {}
-=======
             if let GossipAction::SendDirect = action {
                 let mut peers_obj = peers.write().await;
                 let peer = peers_obj.get_mut(&dest_sockaddr.unwrap());
@@ -467,17 +354,11 @@
                     .send_gossip_single(message.unwrap().clone(), peername.unwrap())
                     .await;
                 continue;
->>>>>>> b1991e4f
             }
 
             // Selects at most 3 peers randomly from list of peers - should
             // probably employ round robin here.
-<<<<<<< HEAD
-            let targets: Vec<_> = 
-                peers
-=======
             let targets: Vec<_> = peers
->>>>>>> b1991e4f
                 .read()
                 .await
                 .keys()
@@ -494,35 +375,6 @@
             for target in targets {
                 let mut peers_write = peers.write().await;
                 let target_peer = peers_write.get_mut(&target);
-<<<<<<< HEAD
-                    let target_peer_ = target_peer.expect("No such peer");
-                    let res = match action {
-                        GossipAction::Send => {
-                            trace!("sending gossip {:?}", message);
-                            target_peer_.send_gossip_single(
-                                message.clone().unwrap(),
-                                dest.clone().unwrap(),
-                            ).await
-                        },
-                        GossipAction::SendEncrypted => {
-                            trace!("sending encrypted gossip {:?}", packet);
-                            target_peer_.send_gossip_single_encrypted(
-                                packet.clone().unwrap(),
-                                dest.clone().unwrap(),
-                            ).await
-                        },
-                        GossipAction::Forward => {
-                            trace!("forwarding gossip {:?}", packet);
-                            target_peer_.send_packet(packet.clone().unwrap()).await
-                        },
-                        GossipAction::SendDirect => unreachable!()
-                    };
-                    if res.is_ok() {}
-            }
-
-        }
-});
-=======
                 let target_peer_ = target_peer.expect("No such peer");
                 let res = match action {
                     GossipAction::Send => {
@@ -559,5 +411,4 @@
             tokio::time::sleep(Duration::from_millis(5000)).await;
         }
     });
->>>>>>> b1991e4f
 }