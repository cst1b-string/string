--- conflicted
+++ resolved
@@ -143,11 +143,7 @@
             self.username.clone(),
             self.gossip_tx.clone(),
             fingerprint.clone(),
-<<<<<<< HEAD
-			self.curr_time.clone(),
-=======
             self.curr_time.clone(),
->>>>>>> d4a7810c
             initiate,
         )?;
 
