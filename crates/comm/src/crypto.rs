//! Handles the Double-Ratchet (DR) key exchange for communications

use byteorder::{BigEndian, ReadBytesExt, WriteBytesExt};
use double_ratchet_rs::{Header, Ratchet};
use nom::combinator::map;
use pgp::{
    composed::{SignedPublicKey, SignedSecretKey},
    crypto::hash::HashAlgorithm,
    ser::Serialize,
    types::{mpi, KeyTrait, PublicKeyTrait, SecretKeyTrait},
    Deserializable,
};
use rand::rngs::OsRng;
<<<<<<< HEAD
use std::{
    collections::{HashMap, hash_map::Entry},
    fmt,
    io::Cursor,
    net::SocketAddr
=======
use sha2::{Digest, Sha256};
use std::{
    collections::{hash_map::Entry, HashMap},
    fmt,
    io::Cursor,
    net::SocketAddr,
>>>>>>> b1991e4f
};
use string_protocol::crypto;
use thiserror::Error;
use tracing::debug;
use x25519_dalek::{PublicKey, StaticSecret};
use pgp::{
    composed::{
        KeyType,
        KeyDetails,
        SecretKey,
        SecretSubkey,
        key::SecretKeyParamsBuilder,
        SignedSecretKey,
        SignedPublicKey
    },
    packet::{KeyFlags, UserAttribute, UserId},
    types::{mpi, Mpi, KeyTrait, PublicKeyTrait, SecretKeyTrait, CompressionAlgorithm},
    crypto::{sym::SymmetricKeyAlgorithm, hash::HashAlgorithm},
    Deserializable,
    ser::Serialize
};
use sha2::{Sha256, Digest};
use nom::combinator::map;

#[derive(Error, Debug)]
pub enum DoubleRatchetError {
    #[error("Received non crypto packet before key exchange")]
    NonKexFail,
    // Ratchet used before it is initialised
    // We should not have this error
    #[error("Ratchet not initialised")]
    MissingRatchet,
    // Currently generic, todo make more specific
    #[error("Ciphertext is bad")]
    BadCiphertext,
}

#[derive(Error, Debug)]
<<<<<<< HEAD
pub enum SigError {
    #[error("Fingerprint mismatch")]
    FingerprintMismatch,
    #[error("Generic PGP Error")]
    PGPFail(#[from] pgp::errors::Error),
    #[error("Missing public key for node")]
    MissingPubKey,
    #[error("MPI parsing went wrong")]
    MPIFail,
=======
pub enum SigningError {
    #[error("Fingerprint mismatch")]
    FingerprintMismatch,
    #[error("Generic PGP Error")]
    PgpError(#[from] pgp::errors::Error),
    #[error("Missing public key for node")]
    MissingPubKey,
    #[error("MPI parsing went wrong")]
    MpiFail,
>>>>>>> b1991e4f
}

/// Key exchange process happens as follows:

/// 1.   Initiator (Alice)  --[Alice's DH pubkey]-->  Responder (Bob)
///             |                                             |
///    [Alice's DH privkey]                          [Bob's DH privkey]
///
/// 2. Responder generates DH shared secret, SK
///
/// 3. Responder calls init_bob on SK to get DR pubkey, transitions to AlmostInitialized.
///    Bob is initialized at this point, but has not sent out its public keys
///
/// 4.   Initiator (Alice)   <--[Bob's DH pubkey]--   AlmostInitialized (Bob)
///             |               [Bob's DR pubkey]             |
///             |                                             |
///    [Alice's DH privkey]                          [Bob's DR ratchet]
///                                                  [Bob's DR pubkey ]
///
/// 5. Bob is already initialized and sent out its public keys, so now it transitions to Initialized
///
/// 6. Alice generates DH shared secret, SK
///
/// 7. Alice calls init_alice on SK and Bob's DR pubkey to get its own ratchet.
///    Both sides are now initialized.
///
/// 8. Alice sends any encrypted message to Bob so Bob's ratchet can encrypt too

/// An enum to handle the Double-Ratchet (DR) key exchange for communications.
pub enum DoubleRatchet {
    /// An initiator of a key exchange.
    Initiator { dh_privkey: StaticSecret },
    /// A responder to a key exchange.
    Responder { dh_privkey: StaticSecret },
    /// Intermediate state to complete key exchange
    /// When we call init_bob, it returns a DR pubkey and completes the ratchet
    /// We need to send this DR pubkey back to Alice before counting
    /// the ratchet as full initialized, hence the need for this state
    AlmostInitialized {
        ratchet: Ratchet,
        dh_privkey: StaticSecret,
        dr_pubkey: PublicKey,
    },
    /// An initialized DoubleRatchet object, with associated data.
    Initialized {
        ratchet: Ratchet,
        associated_data: Vec<u8>,
    },
}

#[derive(Debug)]
<<<<<<< HEAD
pub enum PGPPubkey {
    PeerUninit { fingerprint: Vec<u8> },
    NodeUninit { reply_to: Vec<SocketAddr> },
    Initialized { pubkey: SignedPublicKey }
=======
pub enum PgpPubKey {
    PeerUninit { fingerprint: Vec<u8> },
    NodeUninit { reply_to: Vec<SocketAddr> },
    Initialized { pubkey: SignedPublicKey },
>>>>>>> b1991e4f
}

pub struct Crypto {
    pub ratchets: HashMap<String, DoubleRatchet>,
<<<<<<< HEAD
    pub pubkeys: HashMap<String, PGPPubkey>,
    /// Our private key
    pub secret_key: SignedSecretKey
=======
    pub pubkeys: HashMap<String, PgpPubKey>,
    /// Our private key
    pub secret_key: SignedSecretKey,
>>>>>>> b1991e4f
}

impl Crypto {
    pub fn new(secret_key: SignedSecretKey) -> Self {
        Self {
            ratchets: HashMap::new(),
            pubkeys: HashMap::new(),
<<<<<<< HEAD
            secret_key
        }
    }

    pub fn get_self_pubkey(&self) -> Result<Vec<u8>, SigError> {
        let armored = self.secret_key
                      .public_key()
                      .sign(&self.secret_key, || "testpassword".to_string())?
                      .to_armored_bytes(None)?;
=======
            secret_key,
        }
    }

    pub fn get_self_pubkey(&self) -> Result<Vec<u8>, SigningError> {
        let armored = self
            .secret_key
            .public_key()
            .sign(&self.secret_key, || "testpassword".to_string())?
            .to_armored_bytes(None)?;
>>>>>>> b1991e4f
        Ok(armored)
    }

    pub fn get_pubkey_username(pubkey: SignedPublicKey) -> String {
        format!("{0}", pubkey.details.users[0].id.id())
    }

<<<<<<< HEAD
    pub fn add_pubkey(
        &mut self,
        pubkey: SignedPublicKey, 
    ) -> Result<String, SigError> {
        let nodename = Crypto::get_pubkey_username(pubkey.clone());
        self.pubkeys.insert(
            nodename.clone(),
            PGPPubkey::Initialized {
                pubkey: pubkey.clone()
            }
=======
    pub fn add_pubkey(&mut self, pubkey: SignedPublicKey) -> Result<String, SigningError> {
        let nodename = Crypto::get_pubkey_username(pubkey.clone());
        self.pubkeys.insert(
            nodename.clone(),
            PgpPubKey::Initialized {
                pubkey: pubkey.clone(),
            },
>>>>>>> b1991e4f
        );
        debug!("Got pubkey for {0}", nodename);
        Ok(nodename)
    }

<<<<<<< HEAD
    pub fn add_pubkey_raw(
        &mut self,
        pubkey_bytes: &Vec<u8>, 
    ) -> Result<String, SigError> {
        let (pubkey, _headers) = SignedPublicKey::from_armor_single(Cursor::new(pubkey_bytes))?;
        Ok(self.add_pubkey(pubkey)?)
=======
    pub fn add_pubkey_raw(&mut self, pubkey_bytes: &Vec<u8>) -> Result<String, SigningError> {
        let (pubkey, _headers) = SignedPublicKey::from_armor_single(Cursor::new(pubkey_bytes))?;
        self.add_pubkey(pubkey)
>>>>>>> b1991e4f
    }

    pub fn try_add_peer_pubkey(
        &mut self,
<<<<<<< HEAD
        peer: SocketAddr,
        pubkey_bytes: &Vec<u8>, 
        fingerprint: &Vec<u8>
    ) -> Result<String, SigError> {
        let (pubkey, _headers) = SignedPublicKey::from_armor_single(Cursor::new(pubkey_bytes))?;
        let res = if pubkey.fingerprint() == *fingerprint {
            Ok(self.add_pubkey(pubkey)?)
        }
        else {
            Err(SigError::FingerprintMismatch)
        };
        res
    }

    pub fn lookup_pubkey(&mut self, dest: String)
    -> Option<SignedPublicKey> {
        let result = match self.pubkeys.entry(dest) {
            Entry::Occupied(entry) => {
                match entry.get() {
                    PGPPubkey::Initialized { pubkey } => Some(pubkey.clone()),
                    PGPPubkey::NodeUninit { .. } 
                    | PGPPubkey::PeerUninit { .. } => None,
                }
            }
            Entry::Vacant(entry) => None
=======
        _peer: SocketAddr,
        pubkey_bytes: &Vec<u8>,
        fingerprint: &Vec<u8>,
    ) -> Result<String, SigningError> {
        let (pubkey, _headers) = SignedPublicKey::from_armor_single(Cursor::new(pubkey_bytes))?;
        if pubkey.fingerprint() == *fingerprint {
            Ok(self.add_pubkey(pubkey)?)
        } else {
            Err(SigningError::FingerprintMismatch)
        }
    }

    pub fn lookup_pubkey(&mut self, dest: String) -> Option<SignedPublicKey> {
        let result = match self.pubkeys.entry(dest) {
            Entry::Occupied(entry) => match entry.get() {
                PgpPubKey::Initialized { pubkey } => Some(pubkey.clone()),
                PgpPubKey::NodeUninit { .. } | PgpPubKey::PeerUninit { .. } => None,
            },
            Entry::Vacant(_) => None,
>>>>>>> b1991e4f
        };
        result
    }

<<<<<<< HEAD
    pub fn insert_pubkey_reply_to(&mut self, dest: String, whos_asking: Option<SocketAddr>)
    -> Option<Vec<SocketAddr>> {
        let result = match self.pubkeys.entry(dest) {
            Entry::Occupied(mut entry) => {
                match entry.get_mut() {
                    PGPPubkey::NodeUninit { reply_to } => {
                        if whos_asking.is_some() {
                            reply_to.push(whos_asking.unwrap());
                        }
                        Some(reply_to.clone())
                    }
                    PGPPubkey::Initialized { .. }
                    | PGPPubkey::PeerUninit { .. } => None,
                }
            }
            Entry::Vacant(entry) => {
                let mut reply_to = Vec::new();
                if whos_asking.is_some() {
                    reply_to.push(whos_asking.unwrap());
                }
                entry.insert(PGPPubkey::NodeUninit {
                    reply_to: reply_to.clone()
=======
    pub fn insert_pubkey_reply_to(
        &mut self,
        dest: String,
        whos_asking: Option<SocketAddr>,
    ) -> Option<Vec<SocketAddr>> {
        let result = match self.pubkeys.entry(dest) {
            Entry::Occupied(mut entry) => match entry.get_mut() {
                PgpPubKey::NodeUninit { reply_to } => {
                    if let Some(who) = whos_asking {
                        reply_to.push(who);
                    }
                    Some(reply_to.clone())
                }
                PgpPubKey::Initialized { .. } | PgpPubKey::PeerUninit { .. } => None,
            },
            Entry::Vacant(entry) => {
                let mut reply_to = Vec::new();
                if let Some(who) = whos_asking {
                    reply_to.push(who);
                }
                entry.insert(PgpPubKey::NodeUninit {
                    reply_to: reply_to.clone(),
>>>>>>> b1991e4f
                });
                Some(reply_to)
            }
        };
        result
    }

<<<<<<< HEAD
    pub fn sign_data(&self, bytes: &Vec<u8>) -> Result<Vec<u8>, SigError> {
=======
    pub fn sign_data(&self, bytes: &Vec<u8>) -> Result<Vec<u8>, SigningError> {
>>>>>>> b1991e4f
        // So apparently the official RFC calls for more stuff but this works
        let digest = {
            let mut hasher = Sha256::new();
            hasher.update(bytes);
            hasher.finalize()
        };
        let digest = digest.as_slice();

<<<<<<< HEAD
        let signature = self.secret_key
                        .create_signature(|| "testpassword".to_string(),
                                          HashAlgorithm::SHA2_256,
                                          digest)?;
=======
        let signature = self.secret_key.create_signature(
            || "testpassword".to_string(),
            HashAlgorithm::SHA2_256,
            digest,
        )?;
>>>>>>> b1991e4f

        let mut allbytes: Vec<Vec<u8>> = Vec::new();
        for mpi in signature {
            allbytes.push(mpi.to_bytes()?);
        }
        Ok(allbytes.concat())
    }

    pub fn verify_data(
        &self,
<<<<<<< HEAD
        source:&String,
        signature: &Vec<u8>,
        bytes: &Vec<u8>
    ) -> Result<(), SigError> {

        let signed_pub_key = match self.pubkeys.get(source).ok_or(SigError::MissingPubKey)? {
            PGPPubkey::Initialized { pubkey } => pubkey,
            PGPPubkey::PeerUninit { .. }
            | PGPPubkey::NodeUninit { .. } => { return Err(SigError::MissingPubKey); }
=======
        source: &String,
        signature: &[u8],
        bytes: &[u8],
    ) -> Result<(), SigningError> {
        let signed_pub_key = match self
            .pubkeys
            .get(source)
            .ok_or(SigningError::MissingPubKey)?
        {
            PgpPubKey::Initialized { pubkey } => pubkey,
            PgpPubKey::PeerUninit { .. } | PgpPubKey::NodeUninit { .. } => {
                return Err(SigningError::MissingPubKey);
            }
>>>>>>> b1991e4f
        };

        let digest = {
            let mut hasher = Sha256::new();
            hasher.update(bytes);
            hasher.finalize()
        };
        let digest = digest.as_slice();

<<<<<<< HEAD
        let (_unused, mpi_sig) = map(mpi, |v| vec![v.to_owned()])(signature).map_err(|_| SigError::MPIFail)?;

        signed_pub_key.verify_signature(
            HashAlgorithm::SHA2_256,
            digest,
            &mpi_sig
        )?;
=======
        let (_unused, mpi_sig) =
            map(mpi, |v| vec![v.to_owned()])(signature).map_err(|_| SigningError::MpiFail)?;

        signed_pub_key.verify_signature(HashAlgorithm::SHA2_256, digest, &mpi_sig)?;
>>>>>>> b1991e4f
        debug!("signature verified");
        Ok(())
    }
}

// impl Default for Crypto {
//     fn default() -> Self {
//         Self::new()
//     }
// }

impl fmt::Debug for DoubleRatchet {
    fn fmt(&self, f: &mut fmt::Formatter) -> fmt::Result {
        write!(f, "<Opaque DoubleRatchet object>")
    }
}

impl fmt::Debug for Crypto {
    fn fmt(&self, f: &mut fmt::Formatter) -> fmt::Result {
        write!(f, "<Opaque Crypto object>")
    }
}

impl DoubleRatchet {
    /// Create a new ratchet, with the given initiator status.
    pub fn new(is_initiator: bool) -> Self {
        if is_initiator {
            Self::new_initiator()
        } else {
            Self::new_responder()
        }
    }

    /// Create a new [DoubleRatchet] instance as an initiator.
    pub fn new_initiator() -> Self {
        Self::Initiator {
            dh_privkey: StaticSecret::random_from_rng(OsRng),
        }
    }

    /// Create a new [DoubleRatchet] instance as a responder.
    pub fn new_responder() -> Self {
        Self::Responder {
            dh_privkey: StaticSecret::random_from_rng(OsRng),
        }
    }

    /// Handle a key exchange packet, updating the internal state of the [DoubleRatchet] instance.
    pub fn handle_kex(
        &mut self,
        packet: crypto::v1::DrKeyExchange,
    ) -> Result<(), DoubleRatchetError> {
        // ensure we are not already initialized
        let dh_privkey = match self {
            DoubleRatchet::Initiator { dh_privkey } => dh_privkey,
            DoubleRatchet::Responder { dh_privkey } => dh_privkey,
            DoubleRatchet::AlmostInitialized { .. } => return Err(DoubleRatchetError::NonKexFail),
            DoubleRatchet::Initialized { .. } => return Err(DoubleRatchetError::NonKexFail),
        };

        let peer_dh_pubkey_bytes: [u8; 32] = packet.dh_pubkey[..32].try_into().unwrap();
        let peer_dh_pubkey = PublicKey::from(peer_dh_pubkey_bytes);
        let shared_secret = dh_privkey.diffie_hellman(&peer_dh_pubkey);

        debug!(
            shared_secret = hex::encode(shared_secret.as_bytes()),
            "shared secret established"
        );

        if packet.dr_pubkey.is_empty() {
            let (ratchet, dr_pubkey) = Ratchet::init_bob(shared_secret.to_bytes());
            debug!(
                pubkey = hex::encode(dr_pubkey.clone().as_bytes()),
                "init_bob and generated"
            );

            *self = DoubleRatchet::AlmostInitialized {
                ratchet,
                dh_privkey: dh_privkey.clone(),
                dr_pubkey,
            }
        } else {
            let peer_dr_pubkey_bytes: [u8; 32] = packet.dr_pubkey[..32].try_into().unwrap();
            let peer_dr_pubkey = PublicKey::from(peer_dr_pubkey_bytes);
            debug!(
                pubkey = hex::encode(peer_dr_pubkey.clone().as_bytes()),
                "init_alice pubkey"
            );
            let ratchet = Ratchet::init_alice(shared_secret.to_bytes(), peer_dr_pubkey);

            *self = DoubleRatchet::Initialized {
                ratchet,
                associated_data: vec![],
            }
        }
        Ok(())
    }

    /// Create a new key exchange packet.
    pub fn generate_kex_message(&mut self) -> crypto::v1::DrKeyExchange {
        // if the ratchet is not initialised, we cannot decrypt
        let (dh_privkey, dr_pubkey) = match self {
            DoubleRatchet::Initiator { dh_privkey } => (dh_privkey, None),
            DoubleRatchet::AlmostInitialized {
                ratchet: _,
                dh_privkey,
                dr_pubkey,
            } => (dh_privkey, Some(dr_pubkey)),
            DoubleRatchet::Responder { .. } => {
                panic!("Should not initiate with Responder");
            }
            DoubleRatchet::Initialized { .. } => {
                panic!("Ratchet should not be initialised at this point");
            }
        };

        // get public keys in raw bytes
        let dh_pubkey_raw = PublicKey::from(&*dh_privkey).as_bytes().to_vec();
        let dr_pubkey_raw = match dr_pubkey {
            Some(d) => d.as_bytes().to_vec(),
            None => vec![],
        };

        match self {
            DoubleRatchet::AlmostInitialized { ratchet, .. } => {
                *self = DoubleRatchet::Initialized {
                    ratchet: Ratchet::import(&ratchet.export()).unwrap(),
                    associated_data: vec![],
                }
            }
            DoubleRatchet::Initiator { .. }
            | DoubleRatchet::Responder { .. }
            | DoubleRatchet::Initialized { .. } => {}
        };

        // create a new packet
        crypto::v1::DrKeyExchange {
            dh_pubkey: dh_pubkey_raw,
            dr_pubkey: dr_pubkey_raw,
        }
    }

    /// Encrypt the data using the ratchet, advancing the ratchet state in the process.
    pub fn encrypt(&mut self, data: &[u8]) -> Result<Vec<u8>, DoubleRatchetError> {
        // if the ratchet is not initialised, we cannot decrypt
        let (ratchet, associated_data) = match self {
            DoubleRatchet::Initiator { .. }
            | DoubleRatchet::Responder { .. }
            | DoubleRatchet::AlmostInitialized { .. } => {
                return Err(DoubleRatchetError::MissingRatchet)
            }
            DoubleRatchet::Initialized {
                ratchet,
                associated_data,
                ..
            } => (ratchet, associated_data),
        };
        let (header, encrypted, nonce) = ratchet.encrypt(data, associated_data);
        debug!(
            header = hex::encode(Vec::<u8>::from(header.clone())),
            encrypted = hex::encode(encrypted.clone()),
            nonce = hex::encode(nonce),
            "encrypted ended"
        );

        let mut size_encoded = Vec::new();
        let _ = size_encoded.write_u64::<BigEndian>(encrypted.len().try_into().unwrap());
        let ciphertext = [size_encoded, Vec::from(header), encrypted, nonce.to_vec()].concat();

        Ok(ciphertext)
    }

    /// Decrypt the data using the ratchet, advancing the ratchet state in the process.
    pub fn decrypt(&mut self, data: &Vec<u8>) -> Result<Vec<u8>, DoubleRatchetError> {
        // if the ratchet is not initialised, we cannot decrypt
        let (ratchet, associated_data) = match self {
            DoubleRatchet::Initiator { .. }
            | DoubleRatchet::Responder { .. }
            | DoubleRatchet::AlmostInitialized { .. } => {
                return Err(DoubleRatchetError::MissingRatchet)
            }
            DoubleRatchet::Initialized {
                ratchet,
                associated_data,
                ..
            } => (ratchet, associated_data),
        };

        let mut cursor = Cursor::new(data);
        let size: usize = match cursor.read_u64::<BigEndian>() {
            Ok(s) => s.try_into().unwrap(),
            Err(_) => {
                return Err(DoubleRatchetError::BadCiphertext);
            }
        };

        // First 8 bytes is u64 size
        let ciphertext = data[8..].to_vec();
        let header_start: usize = ciphertext.len() - size - 12;
        let nonce_start: usize = header_start + size;

        let header = Header::from(&ciphertext[..header_start]);
        let encrypted = &ciphertext[header_start..nonce_start];
        let nonce: [u8; 12] = ciphertext[nonce_start..].try_into().unwrap();
        debug!(
            header = hex::encode(Vec::<u8>::from(header.clone())),
            encrypted = hex::encode(encrypted),
            nonce = hex::encode(nonce),
            "decryption started"
        );

        let decrypted = ratchet.decrypt(&header, encrypted, &nonce, associated_data);
        Ok(decrypted)
    }
}<|MERGE_RESOLUTION|>--- conflicted
+++ resolved
@@ -11,43 +11,17 @@
     Deserializable,
 };
 use rand::rngs::OsRng;
-<<<<<<< HEAD
-use std::{
-    collections::{HashMap, hash_map::Entry},
-    fmt,
-    io::Cursor,
-    net::SocketAddr
-=======
 use sha2::{Digest, Sha256};
 use std::{
     collections::{hash_map::Entry, HashMap},
     fmt,
     io::Cursor,
     net::SocketAddr,
->>>>>>> b1991e4f
 };
 use string_protocol::crypto;
 use thiserror::Error;
 use tracing::debug;
 use x25519_dalek::{PublicKey, StaticSecret};
-use pgp::{
-    composed::{
-        KeyType,
-        KeyDetails,
-        SecretKey,
-        SecretSubkey,
-        key::SecretKeyParamsBuilder,
-        SignedSecretKey,
-        SignedPublicKey
-    },
-    packet::{KeyFlags, UserAttribute, UserId},
-    types::{mpi, Mpi, KeyTrait, PublicKeyTrait, SecretKeyTrait, CompressionAlgorithm},
-    crypto::{sym::SymmetricKeyAlgorithm, hash::HashAlgorithm},
-    Deserializable,
-    ser::Serialize
-};
-use sha2::{Sha256, Digest};
-use nom::combinator::map;
 
 #[derive(Error, Debug)]
 pub enum DoubleRatchetError {
@@ -63,17 +37,6 @@
 }
 
 #[derive(Error, Debug)]
-<<<<<<< HEAD
-pub enum SigError {
-    #[error("Fingerprint mismatch")]
-    FingerprintMismatch,
-    #[error("Generic PGP Error")]
-    PGPFail(#[from] pgp::errors::Error),
-    #[error("Missing public key for node")]
-    MissingPubKey,
-    #[error("MPI parsing went wrong")]
-    MPIFail,
-=======
 pub enum SigningError {
     #[error("Fingerprint mismatch")]
     FingerprintMismatch,
@@ -83,7 +46,6 @@
     MissingPubKey,
     #[error("MPI parsing went wrong")]
     MpiFail,
->>>>>>> b1991e4f
 }
 
 /// Key exchange process happens as follows:
@@ -135,30 +97,17 @@
 }
 
 #[derive(Debug)]
-<<<<<<< HEAD
-pub enum PGPPubkey {
-    PeerUninit { fingerprint: Vec<u8> },
-    NodeUninit { reply_to: Vec<SocketAddr> },
-    Initialized { pubkey: SignedPublicKey }
-=======
 pub enum PgpPubKey {
     PeerUninit { fingerprint: Vec<u8> },
     NodeUninit { reply_to: Vec<SocketAddr> },
     Initialized { pubkey: SignedPublicKey },
->>>>>>> b1991e4f
 }
 
 pub struct Crypto {
     pub ratchets: HashMap<String, DoubleRatchet>,
-<<<<<<< HEAD
-    pub pubkeys: HashMap<String, PGPPubkey>,
-    /// Our private key
-    pub secret_key: SignedSecretKey
-=======
     pub pubkeys: HashMap<String, PgpPubKey>,
     /// Our private key
     pub secret_key: SignedSecretKey,
->>>>>>> b1991e4f
 }
 
 impl Crypto {
@@ -166,17 +115,6 @@
         Self {
             ratchets: HashMap::new(),
             pubkeys: HashMap::new(),
-<<<<<<< HEAD
-            secret_key
-        }
-    }
-
-    pub fn get_self_pubkey(&self) -> Result<Vec<u8>, SigError> {
-        let armored = self.secret_key
-                      .public_key()
-                      .sign(&self.secret_key, || "testpassword".to_string())?
-                      .to_armored_bytes(None)?;
-=======
             secret_key,
         }
     }
@@ -187,7 +125,6 @@
             .public_key()
             .sign(&self.secret_key, || "testpassword".to_string())?
             .to_armored_bytes(None)?;
->>>>>>> b1991e4f
         Ok(armored)
     }
 
@@ -195,18 +132,6 @@
         format!("{0}", pubkey.details.users[0].id.id())
     }
 
-<<<<<<< HEAD
-    pub fn add_pubkey(
-        &mut self,
-        pubkey: SignedPublicKey, 
-    ) -> Result<String, SigError> {
-        let nodename = Crypto::get_pubkey_username(pubkey.clone());
-        self.pubkeys.insert(
-            nodename.clone(),
-            PGPPubkey::Initialized {
-                pubkey: pubkey.clone()
-            }
-=======
     pub fn add_pubkey(&mut self, pubkey: SignedPublicKey) -> Result<String, SigningError> {
         let nodename = Crypto::get_pubkey_username(pubkey.clone());
         self.pubkeys.insert(
@@ -214,55 +139,18 @@
             PgpPubKey::Initialized {
                 pubkey: pubkey.clone(),
             },
->>>>>>> b1991e4f
         );
         debug!("Got pubkey for {0}", nodename);
         Ok(nodename)
     }
 
-<<<<<<< HEAD
-    pub fn add_pubkey_raw(
-        &mut self,
-        pubkey_bytes: &Vec<u8>, 
-    ) -> Result<String, SigError> {
-        let (pubkey, _headers) = SignedPublicKey::from_armor_single(Cursor::new(pubkey_bytes))?;
-        Ok(self.add_pubkey(pubkey)?)
-=======
     pub fn add_pubkey_raw(&mut self, pubkey_bytes: &Vec<u8>) -> Result<String, SigningError> {
         let (pubkey, _headers) = SignedPublicKey::from_armor_single(Cursor::new(pubkey_bytes))?;
         self.add_pubkey(pubkey)
->>>>>>> b1991e4f
     }
 
     pub fn try_add_peer_pubkey(
         &mut self,
-<<<<<<< HEAD
-        peer: SocketAddr,
-        pubkey_bytes: &Vec<u8>, 
-        fingerprint: &Vec<u8>
-    ) -> Result<String, SigError> {
-        let (pubkey, _headers) = SignedPublicKey::from_armor_single(Cursor::new(pubkey_bytes))?;
-        let res = if pubkey.fingerprint() == *fingerprint {
-            Ok(self.add_pubkey(pubkey)?)
-        }
-        else {
-            Err(SigError::FingerprintMismatch)
-        };
-        res
-    }
-
-    pub fn lookup_pubkey(&mut self, dest: String)
-    -> Option<SignedPublicKey> {
-        let result = match self.pubkeys.entry(dest) {
-            Entry::Occupied(entry) => {
-                match entry.get() {
-                    PGPPubkey::Initialized { pubkey } => Some(pubkey.clone()),
-                    PGPPubkey::NodeUninit { .. } 
-                    | PGPPubkey::PeerUninit { .. } => None,
-                }
-            }
-            Entry::Vacant(entry) => None
-=======
         _peer: SocketAddr,
         pubkey_bytes: &Vec<u8>,
         fingerprint: &Vec<u8>,
@@ -282,35 +170,10 @@
                 PgpPubKey::NodeUninit { .. } | PgpPubKey::PeerUninit { .. } => None,
             },
             Entry::Vacant(_) => None,
->>>>>>> b1991e4f
         };
         result
     }
 
-<<<<<<< HEAD
-    pub fn insert_pubkey_reply_to(&mut self, dest: String, whos_asking: Option<SocketAddr>)
-    -> Option<Vec<SocketAddr>> {
-        let result = match self.pubkeys.entry(dest) {
-            Entry::Occupied(mut entry) => {
-                match entry.get_mut() {
-                    PGPPubkey::NodeUninit { reply_to } => {
-                        if whos_asking.is_some() {
-                            reply_to.push(whos_asking.unwrap());
-                        }
-                        Some(reply_to.clone())
-                    }
-                    PGPPubkey::Initialized { .. }
-                    | PGPPubkey::PeerUninit { .. } => None,
-                }
-            }
-            Entry::Vacant(entry) => {
-                let mut reply_to = Vec::new();
-                if whos_asking.is_some() {
-                    reply_to.push(whos_asking.unwrap());
-                }
-                entry.insert(PGPPubkey::NodeUninit {
-                    reply_to: reply_to.clone()
-=======
     pub fn insert_pubkey_reply_to(
         &mut self,
         dest: String,
@@ -333,7 +196,6 @@
                 }
                 entry.insert(PgpPubKey::NodeUninit {
                     reply_to: reply_to.clone(),
->>>>>>> b1991e4f
                 });
                 Some(reply_to)
             }
@@ -341,11 +203,7 @@
         result
     }
 
-<<<<<<< HEAD
-    pub fn sign_data(&self, bytes: &Vec<u8>) -> Result<Vec<u8>, SigError> {
-=======
     pub fn sign_data(&self, bytes: &Vec<u8>) -> Result<Vec<u8>, SigningError> {
->>>>>>> b1991e4f
         // So apparently the official RFC calls for more stuff but this works
         let digest = {
             let mut hasher = Sha256::new();
@@ -354,18 +212,11 @@
         };
         let digest = digest.as_slice();
 
-<<<<<<< HEAD
-        let signature = self.secret_key
-                        .create_signature(|| "testpassword".to_string(),
-                                          HashAlgorithm::SHA2_256,
-                                          digest)?;
-=======
         let signature = self.secret_key.create_signature(
             || "testpassword".to_string(),
             HashAlgorithm::SHA2_256,
             digest,
         )?;
->>>>>>> b1991e4f
 
         let mut allbytes: Vec<Vec<u8>> = Vec::new();
         for mpi in signature {
@@ -376,17 +227,6 @@
 
     pub fn verify_data(
         &self,
-<<<<<<< HEAD
-        source:&String,
-        signature: &Vec<u8>,
-        bytes: &Vec<u8>
-    ) -> Result<(), SigError> {
-
-        let signed_pub_key = match self.pubkeys.get(source).ok_or(SigError::MissingPubKey)? {
-            PGPPubkey::Initialized { pubkey } => pubkey,
-            PGPPubkey::PeerUninit { .. }
-            | PGPPubkey::NodeUninit { .. } => { return Err(SigError::MissingPubKey); }
-=======
         source: &String,
         signature: &[u8],
         bytes: &[u8],
@@ -400,7 +240,6 @@
             PgpPubKey::PeerUninit { .. } | PgpPubKey::NodeUninit { .. } => {
                 return Err(SigningError::MissingPubKey);
             }
->>>>>>> b1991e4f
         };
 
         let digest = {
@@ -410,30 +249,14 @@
         };
         let digest = digest.as_slice();
 
-<<<<<<< HEAD
-        let (_unused, mpi_sig) = map(mpi, |v| vec![v.to_owned()])(signature).map_err(|_| SigError::MPIFail)?;
-
-        signed_pub_key.verify_signature(
-            HashAlgorithm::SHA2_256,
-            digest,
-            &mpi_sig
-        )?;
-=======
         let (_unused, mpi_sig) =
             map(mpi, |v| vec![v.to_owned()])(signature).map_err(|_| SigningError::MpiFail)?;
 
         signed_pub_key.verify_signature(HashAlgorithm::SHA2_256, digest, &mpi_sig)?;
->>>>>>> b1991e4f
         debug!("signature verified");
         Ok(())
     }
 }
-
-// impl Default for Crypto {
-//     fn default() -> Self {
-//         Self::new()
-//     }
-// }
 
 impl fmt::Debug for DoubleRatchet {
     fn fmt(&self, f: &mut fmt::Formatter) -> fmt::Result {
