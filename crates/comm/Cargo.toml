[package]
name = "string-comm"
version = "0.1.0"
edition = "2021"

[dependencies]
thiserror = { workspace = true }
tokio = { workspace = true }

byteorder = "1"
double-ratchet-rs = "0.4.6"
flate2 = "1"
hex = "0.4.3"
rand = "0.8.5"
tracing = "0.1"
x25519-dalek = "^2.0.0"
pgp = "0.11.0"
sha2 = "0.10.8"
nom = "7.1.3"
<<<<<<< HEAD
chrono = "0.4.34"
rsntp = "4.0.0"
prost-types = "0.12"
=======
stunclient = "=0.4.0"
>>>>>>> b2f1de46

string-protocol = { path = "../protocol" }<|MERGE_RESOLUTION|>--- conflicted
+++ resolved
@@ -17,12 +17,9 @@
 pgp = "0.11.0"
 sha2 = "0.10.8"
 nom = "7.1.3"
-<<<<<<< HEAD
 chrono = "0.4.34"
 rsntp = "4.0.0"
 prost-types = "0.12"
-=======
 stunclient = "=0.4.0"
->>>>>>> b2f1de46
 
 string-protocol = { path = "../protocol" }