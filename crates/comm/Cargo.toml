[package]
name = "comm"
version = "0.1.0"
edition = "2021"

[dependencies]
thiserror = { workspace = true }
tokio = { workspace = true }

byteorder = "1"
tracing = "0.1"

protocol = { path = "../protocol" }
<<<<<<< HEAD

x25519-dalek = "^2.0.0"
double-ratchet-rs = "0.4.6"
rand = "0.8.5"
hex = "0.4.3"
=======
flate2 = "1"
>>>>>>> 657f5183
<|MERGE_RESOLUTION|>--- conflicted
+++ resolved
@@ -8,15 +8,11 @@
 tokio = { workspace = true }
 
 byteorder = "1"
+double-ratchet-rs = "0.4.6"
+flate2 = "1"
+hex = "0.4.3"
+rand = "0.8.5"
 tracing = "0.1"
+x25519-dalek = "^2.0.0"
 
-protocol = { path = "../protocol" }
-<<<<<<< HEAD
-
-x25519-dalek = "^2.0.0"
-double-ratchet-rs = "0.4.6"
-rand = "0.8.5"
-hex = "0.4.3"
-=======
-flate2 = "1"
->>>>>>> 657f5183
+protocol = { path = "../protocol" }