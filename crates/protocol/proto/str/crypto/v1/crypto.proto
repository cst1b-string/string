--- conflicted
+++ resolved
@@ -13,13 +13,8 @@
 	string destination = 2;
 	oneof message_type {
 		DRKeyExchange key_exchange = 3;
-<<<<<<< HEAD
-		PubkeyRequest pubkey_request = 4;
-		PubkeyReply pubkey_reply = 5;
-=======
 		PubKeyRequest pub_key_request = 4;
 		PubKeyReply pub_key_reply = 5;
->>>>>>> b1991e4f
 		EncryptedPacket encrypted_packet = 6;
 	}
 }
@@ -39,17 +34,10 @@
 	bytes pubkey = 1;       // Public key of certificate
 }
 
-<<<<<<< HEAD
-message PubkeyRequest {
-}
-
-message PubkeyReply {
-=======
 message PubKeyRequest {
 }
 
 message PubKeyReply {
->>>>>>> b1991e4f
 	string owner = 1;
 	bytes pubkey = 2;       // Public key reply
 }
