import Link from "next/link";
import React from "react";

import { ChatTooltip } from "./tooltip";

<<<<<<< HEAD
export const CircularChatButton: React.FC<{ chatName: string }> = ({ chatName }) => {
=======
export const CircularChatButton: React.FC<{ chatName: string; isExpanded: boolean }> = ({
	chatName,
	isExpanded,
}) => {
>>>>>>> e0df6491
	// specific case for new chat button (because it has a different colour)
	if (chatName == "+") {
		return (
			<div>
				<Link
					href="./newChat"
					className="flex items-center justify-center min-h-14 w-14 h-14 rounded-xl bg-lightGrey hover:bg-discordGreen text-discordGreen hover:text-white text-4xl"
				>
					+
				</Link>
				{/* <ChatTooltip tooltip={chatName}/> */}
			</div>
		);
	} else {
		// get first three words in chat name
		let chatNameInWords = chatName.split(" ", 3);
<<<<<<< HEAD
		let innerText = chatNameInWords.map((word) => word.charAt(0)).join("");
		return (
			<div className="relative group">
				<button className="flex items-center justify-center w-14 h-14 min-h-14 rounded-xl bg-lightGrey hover:bg-hoverLightGrey text-white text-xl">
					{innerText}
				</button>
=======
		// then get the first letter from these words
		let innerText = chatNameInWords.map((word) => word.charAt(0)).join("");

		let serverName = chatName.length >= 10 ? chatName.slice(0, 8) + "...": chatName.slice(0, 8);
		return (
			<div className={`flex items-center ${isExpanded ? "min-w-50": "min-w-14"}`}>
				<Link
					href={chatName}
					className="flex items-center justify-center min-w-14 h-14 min-h-14 rounded-xl bg-lightGrey hover:bg-hoverLightGrey text-white text-xl"
				>
					{innerText}
				</Link>
				{isExpanded && (
					<span className="text-white font-semibold ml-3 mr-2 overflow-visible whitespace-pre">{serverName}</span>
				)}
>>>>>>> e0df6491
				{/* <ChatTooltip tooltip={chatName}/> */}
			</div>
		);
	}
};<|MERGE_RESOLUTION|>--- conflicted
+++ resolved
@@ -3,14 +3,10 @@
 
 import { ChatTooltip } from "./tooltip";
 
-<<<<<<< HEAD
-export const CircularChatButton: React.FC<{ chatName: string }> = ({ chatName }) => {
-=======
 export const CircularChatButton: React.FC<{ chatName: string; isExpanded: boolean }> = ({
 	chatName,
 	isExpanded,
 }) => {
->>>>>>> e0df6491
 	// specific case for new chat button (because it has a different colour)
 	if (chatName == "+") {
 		return (
@@ -27,20 +23,12 @@
 	} else {
 		// get first three words in chat name
 		let chatNameInWords = chatName.split(" ", 3);
-<<<<<<< HEAD
-		let innerText = chatNameInWords.map((word) => word.charAt(0)).join("");
-		return (
-			<div className="relative group">
-				<button className="flex items-center justify-center w-14 h-14 min-h-14 rounded-xl bg-lightGrey hover:bg-hoverLightGrey text-white text-xl">
-					{innerText}
-				</button>
-=======
 		// then get the first letter from these words
 		let innerText = chatNameInWords.map((word) => word.charAt(0)).join("");
 
-		let serverName = chatName.length >= 10 ? chatName.slice(0, 8) + "...": chatName.slice(0, 8);
+		let serverName = chatName.length >= 10 ? chatName.slice(0, 8) + "..." : chatName.slice(0, 8);
 		return (
-			<div className={`flex items-center ${isExpanded ? "min-w-50": "min-w-14"}`}>
+			<div className={`flex items-center ${isExpanded ? "min-w-50" : "min-w-14"}`}>
 				<Link
 					href={chatName}
 					className="flex items-center justify-center min-w-14 h-14 min-h-14 rounded-xl bg-lightGrey hover:bg-hoverLightGrey text-white text-xl"
@@ -48,9 +36,10 @@
 					{innerText}
 				</Link>
 				{isExpanded && (
-					<span className="text-white font-semibold ml-3 mr-2 overflow-visible whitespace-pre">{serverName}</span>
+					<span className="text-white font-semibold ml-3 mr-2 overflow-visible whitespace-pre">
+						{serverName}
+					</span>
 				)}
->>>>>>> e0df6491
 				{/* <ChatTooltip tooltip={chatName}/> */}
 			</div>
 		);
