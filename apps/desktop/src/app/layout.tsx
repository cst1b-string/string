--- conflicted
+++ resolved
@@ -1,13 +1,8 @@
 "use client";
 
-<<<<<<< HEAD
 import { IntegrationProvider, useRspc } from "@/integration";
-=======
-import { IntegrationProvider } from "@/integration";
-import { useRspc } from "@/integration";
->>>>>>> b2f1de46
 import { Inter } from "next/font/google";
-import React, { createContext, useState } from "react";
+import React, { createContext } from "react";
 
 import { Navbar } from "../components/navbar";
 import "./globals.css";
