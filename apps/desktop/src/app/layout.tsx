"use client";

import { IntegrationProvider } from "@/integration";
import { Inter } from "next/font/google";
import { createContext, useState } from "react";

import { Navbar } from "../components/navbar";
import "./globals.css";

const inter = Inter({ subsets: ["latin"] });

interface ThemeState {
	lightMode: boolean;
	setLightMode: (value: boolean) => void;
}

export const ThemeContext = createContext<ThemeState>({
	lightMode: false,
	setLightMode: (value: boolean) => {
		throw new Error("Context used without provider");
	},
});


export default function RootLayout({
	children,
}: Readonly<{
	children: React.ReactNode;
}>) {
	const [lightMode, setLightMode] = useState(false);

	return (
<<<<<<< HEAD
		<html lang="en">
			<body className={inter.className}>
				< Navbar />
				{children}
			</body>
		</html>
=======
		<IntegrationProvider>
			<ThemeContext.Provider value={{ lightMode, setLightMode }}>
				<html lang="en">
					<body className={inter.className}>
						<Navbar />
						{children}
					</body>
				</html>
			</ThemeContext.Provider>
		</IntegrationProvider>
>>>>>>> 9c12fbf4
	);
}<|MERGE_RESOLUTION|>--- conflicted
+++ resolved
@@ -21,7 +21,6 @@
 	},
 });
 
-
 export default function RootLayout({
 	children,
 }: Readonly<{
@@ -30,14 +29,6 @@
 	const [lightMode, setLightMode] = useState(false);
 
 	return (
-<<<<<<< HEAD
-		<html lang="en">
-			<body className={inter.className}>
-				< Navbar />
-				{children}
-			</body>
-		</html>
-=======
 		<IntegrationProvider>
 			<ThemeContext.Provider value={{ lightMode, setLightMode }}>
 				<html lang="en">
@@ -48,6 +39,5 @@
 				</html>
 			</ThemeContext.Provider>
 		</IntegrationProvider>
->>>>>>> 9c12fbf4
 	);
 }