--- conflicted
+++ resolved
@@ -1,21 +1,13 @@
 "use client";
 
-<<<<<<< HEAD
-import { IntegrationProvider } from "@/integration";
-import type { Metadata } from "next";
-import { Inter } from "next/font/google";
-=======
 import { Inter } from "next/font/google";
 import { createContext, useState } from "react";
->>>>>>> c4c4ce0c
 
 import { Navbar } from "../components/navbar";
 import "./globals.css";
 
 const inter = Inter({ subsets: ["latin"] });
 
-<<<<<<< HEAD
-=======
 interface ThemeState {
 	lightMode: boolean;
 	setLightMode: (value: boolean) => void;
@@ -28,7 +20,6 @@
 	},
 });
 
->>>>>>> c4c4ce0c
 export default function RootLayout({
 	children,
 }: Readonly<{
@@ -37,21 +28,13 @@
 	const [lightMode, setLightMode] = useState(false);
 
 	return (
-<<<<<<< HEAD
-		<IntegrationProvider>
-=======
 		<ThemeContext.Provider value={{ lightMode, setLightMode }}>
->>>>>>> c4c4ce0c
 			<html lang="en">
 				<body className={inter.className}>
 					<Navbar />
 					{children}
 				</body>
 			</html>
-<<<<<<< HEAD
-		</IntegrationProvider>
-=======
 		</ThemeContext.Provider>
->>>>>>> c4c4ce0c
 	);
 }