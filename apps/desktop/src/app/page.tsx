"use client";

import ChatSidebar from "@/components/chatSidebar";
import ChatLog from "@/components/chatlog";
<<<<<<< HEAD
import { redirect } from "next/navigation";
import { createContext, useState } from "react";

export const themeContext = createContext({
	lightMode: false,
	setLightMode: (value: boolean) => {},
});

var hasAccount = true;
=======
//import Textarea from "@mui/joy/Textarea";
>>>>>>> b2f1de46

export default function Home() {
	const [selectedChannel, setSelectedChannel] = useState(-1);

	if (!hasAccount) {
		redirect("/signUp");
	}
	const [lightMode, setLightMode] = useState(false);

<<<<<<< HEAD
	return (
		<div className="grid grid-cols-[auto,1fr] h-[calc(100vh-60px)]">
			<ChatSidebar selectedChannel={selectedChannel} setSelectedChannel={setSelectedChannel} />
			<div className="grid grid-rows-[1fr,auto] h-full">
				<ChatLog selectedChannel={selectedChannel} />
				<div className="px-2 py-2 min-h-16">
					<textarea 
						placeholder="Type a message here..."
						className="px-1 h-16 w-full input rounded bg-darkSidebar text-darkText" 
=======
			<div className="col-span-2 text-white font-bold ">
				<ChatLog />
				<div style={{ padding: "10px 0", position: "relative", left: "1%", width: "95%" }}>
					<input
>>>>>>> b2f1de46
					/>
				</div>
			</div>
		</div>
	);
}<|MERGE_RESOLUTION|>--- conflicted
+++ resolved
@@ -2,44 +2,20 @@
 
 import ChatSidebar from "@/components/chatSidebar";
 import ChatLog from "@/components/chatlog";
-<<<<<<< HEAD
-import { redirect } from "next/navigation";
-import { createContext, useState } from "react";
-
-export const themeContext = createContext({
-	lightMode: false,
-	setLightMode: (value: boolean) => {},
-});
-
-var hasAccount = true;
-=======
-//import Textarea from "@mui/joy/Textarea";
->>>>>>> b2f1de46
+import { useState } from "react";
 
 export default function Home() {
 	const [selectedChannel, setSelectedChannel] = useState(-1);
 
-	if (!hasAccount) {
-		redirect("/signUp");
-	}
-	const [lightMode, setLightMode] = useState(false);
-
-<<<<<<< HEAD
 	return (
 		<div className="grid grid-cols-[auto,1fr] h-[calc(100vh-60px)]">
 			<ChatSidebar selectedChannel={selectedChannel} setSelectedChannel={setSelectedChannel} />
 			<div className="grid grid-rows-[1fr,auto] h-full">
 				<ChatLog selectedChannel={selectedChannel} />
 				<div className="px-2 py-2 min-h-16">
-					<textarea 
+					<textarea
 						placeholder="Type a message here..."
-						className="px-1 h-16 w-full input rounded bg-darkSidebar text-darkText" 
-=======
-			<div className="col-span-2 text-white font-bold ">
-				<ChatLog />
-				<div style={{ padding: "10px 0", position: "relative", left: "1%", width: "95%" }}>
-					<input
->>>>>>> b2f1de46
+						className="px-1 h-16 w-full input rounded bg-darkSidebar text-darkText"
 					/>
 				</div>
 			</div>
