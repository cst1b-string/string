"use client";

import ChatSidebar from "@/components/chatSidebar";
import ChatLog from "@/components/chatlog";
import { redirect } from "next/navigation";
import { createContext, useState } from "react";

export const themeContext = createContext({
	lightMode: false,
	setLightMode: (value: boolean) => {},
});

var hasAccount = true;

export default function Home() {
	const [selectedChannel, setSelectedChannel] = useState(-1);

	if (!hasAccount) {
		redirect("/signUp");
	}
	const [lightMode, setLightMode] = useState(false);

	return (
<<<<<<< HEAD
		<div className="grid grid-cols-3 divide-x divide-gray-400 h-[calc(100vh-80px)]">
			<div className="">
				<ChatSidebar />
				<div className="col-span-2 text-white font-bold ">
					<ChatLog />
					{/* <div style={{ padding: "10px 0", position: "relative", left: "1%", width: "95%" }}>
						<textarea placeholder="Type a message here..." color="neutral" />
					</div> */}
				</div>
			</div>

			<div className="col-span-2 text-white font-bold ">
				<ChatLog />
				<div style={{ padding: "10px 0", position: "relative", left: "1%", width: "95%" }}>
					<textarea placeholder="Type a message here..." />
				</div>
			</div>
=======
		<div className="grid grid-cols-[auto,1fr] h-[calc(100vh-60px)]">
			<ChatSidebar selectedChannel={selectedChannel} setSelectedChannel={setSelectedChannel} />
			<div className="grid grid-rows-[1fr,auto] h-full">
				<ChatLog selectedChannel={selectedChannel} />
				<div className="px-2 py-2 min-h-16">
					<textarea 
						placeholder="Type a message here..."
						className="px-1 h-16 w-full input rounded bg-darkSidebar text-darkText" 
					/>
				</div>
			</div>
>>>>>>> 66060b17
		</div>
	);
}<|MERGE_RESOLUTION|>--- conflicted
+++ resolved
@@ -21,25 +21,6 @@
 	const [lightMode, setLightMode] = useState(false);
 
 	return (
-<<<<<<< HEAD
-		<div className="grid grid-cols-3 divide-x divide-gray-400 h-[calc(100vh-80px)]">
-			<div className="">
-				<ChatSidebar />
-				<div className="col-span-2 text-white font-bold ">
-					<ChatLog />
-					{/* <div style={{ padding: "10px 0", position: "relative", left: "1%", width: "95%" }}>
-						<textarea placeholder="Type a message here..." color="neutral" />
-					</div> */}
-				</div>
-			</div>
-
-			<div className="col-span-2 text-white font-bold ">
-				<ChatLog />
-				<div style={{ padding: "10px 0", position: "relative", left: "1%", width: "95%" }}>
-					<textarea placeholder="Type a message here..." />
-				</div>
-			</div>
-=======
 		<div className="grid grid-cols-[auto,1fr] h-[calc(100vh-60px)]">
 			<ChatSidebar selectedChannel={selectedChannel} setSelectedChannel={setSelectedChannel} />
 			<div className="grid grid-rows-[1fr,auto] h-full">
@@ -51,7 +32,6 @@
 					/>
 				</div>
 			</div>
->>>>>>> 66060b17
 		</div>
 	);
 }