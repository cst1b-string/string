"use client";

import ChatLog from "@/components/chatLog";
import ChatSidebar from "@/components/chatSidebar";
<<<<<<< HEAD
=======
import ChatLog from "@/components/chatlog";
import { useRspc } from "@/integration";
>>>>>>> ee0bce2a
import { redirect } from "next/navigation";
import { createContext, useContext, useState } from "react";

import { LoginContext } from "./loginContext";

export const themeContext = createContext({
	lightMode: false,
	setLightMode: (value: boolean) => {},
});

export default function Home() {
	const [selectedChannel, setSelectedChannel] = useState(-1);
<<<<<<< HEAD
	const { isLoggedIn } = useContext(LoginContext);
=======
	const [inputValue, setInputValue] = useState("");
>>>>>>> ee0bce2a

	if (!isLoggedIn) {
		console.log("in main page");
		redirect("/signIn");
	}

	const [lightMode, setLightMode] = useState(false);
	const rspc = useRspc();
	const sendMsg = rspc.useMutation("channel.send");

	const keyDown = (event) => {
		console.log("pressed something");
		if (inputValue.length > 0 && event.key == "Enter") {
			sendMsg.mutate({ channel_id: selectedChannel, content: inputValue });
			console.log("pressed enter");
		}
	};

	return (
		<div className="grid grid-cols-[auto,1fr] h-[calc(100vh-60px)]">
			<ChatSidebar selectedChannel={selectedChannel} setSelectedChannel={setSelectedChannel} />
			<div className="grid grid-rows-[1fr,auto] h-full">
				<ChatLog selectedChannel={selectedChannel} />
				<div className="px-2 py-2 min-h-16">
					<textarea
<<<<<<< HEAD
						placeholder="Type a message here..."
						className="px-1 h-16 w-full input rounded bg-darkSidebar text-darkText"
=======
						value={inputValue}
						onKeyDown={keyDown}
						placeholder="Type a message here..."
						className="px-1 h-16 w-full input rounded bg-darkSidebar text-darkText"
						onChange={(e) => setInputValue(e.target.value)}
>>>>>>> ee0bce2a
					/>
				</div>
			</div>
		</div>
	);
}<|MERGE_RESOLUTION|>--- conflicted
+++ resolved
@@ -2,11 +2,8 @@
 
 import ChatLog from "@/components/chatLog";
 import ChatSidebar from "@/components/chatSidebar";
-<<<<<<< HEAD
-=======
 import ChatLog from "@/components/chatlog";
 import { useRspc } from "@/integration";
->>>>>>> ee0bce2a
 import { redirect } from "next/navigation";
 import { createContext, useContext, useState } from "react";
 
@@ -19,11 +16,8 @@
 
 export default function Home() {
 	const [selectedChannel, setSelectedChannel] = useState(-1);
-<<<<<<< HEAD
 	const { isLoggedIn } = useContext(LoginContext);
-=======
 	const [inputValue, setInputValue] = useState("");
->>>>>>> ee0bce2a
 
 	if (!isLoggedIn) {
 		console.log("in main page");
@@ -49,16 +43,11 @@
 				<ChatLog selectedChannel={selectedChannel} />
 				<div className="px-2 py-2 min-h-16">
 					<textarea
-<<<<<<< HEAD
-						placeholder="Type a message here..."
-						className="px-1 h-16 w-full input rounded bg-darkSidebar text-darkText"
-=======
 						value={inputValue}
 						onKeyDown={keyDown}
 						placeholder="Type a message here..."
 						className="px-1 h-16 w-full input rounded bg-darkSidebar text-darkText"
 						onChange={(e) => setInputValue(e.target.value)}
->>>>>>> ee0bce2a
 					/>
 				</div>
 			</div>
