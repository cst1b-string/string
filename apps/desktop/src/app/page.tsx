"use client";

import ChatSidebar from "@/components/chatSidebar";
import ChatLog from "@/components/chatlog";
<<<<<<< HEAD
=======
import Textarea from "@mui/joy/Textarea";
import { createContext, useState } from "react";

export const themeContext = createContext({
	lightMode: false,
	setLightMode: (value: boolean) => {},
});
>>>>>>> 31e11412

export default function Home() {
	return (
		<div className="grid grid-cols-3 divide-x divide-gray-400 h-[calc(100vh-80px)]">
			<div className="">
				<ChatSidebar />
			</div>

<<<<<<< HEAD
			<div className="col-span-2 text-white font-bold ">
				<ChatLog />
=======
				<div className="col-span-2 text-white font-bold ">
					<ChatLog />
					<div style={{ padding: "10px 0", position: "relative", left: "1%", width: "95%" }}>
						<Textarea
							placeholder="Type a message here..."
							color="neutral"
							maxRows={3}
							variant="soft"
							className="input"
						/>
					</div>
				</div>
>>>>>>> 31e11412
			</div>
		</div>
	);
}<|MERGE_RESOLUTION|>--- conflicted
+++ resolved
@@ -2,41 +2,22 @@
 
 import ChatSidebar from "@/components/chatSidebar";
 import ChatLog from "@/components/chatlog";
-<<<<<<< HEAD
-=======
-import Textarea from "@mui/joy/Textarea";
-import { createContext, useState } from "react";
-
-export const themeContext = createContext({
-	lightMode: false,
-	setLightMode: (value: boolean) => {},
-});
->>>>>>> 31e11412
 
 export default function Home() {
 	return (
 		<div className="grid grid-cols-3 divide-x divide-gray-400 h-[calc(100vh-80px)]">
 			<div className="">
 				<ChatSidebar />
-			</div>
-
-<<<<<<< HEAD
-			<div className="col-span-2 text-white font-bold ">
-				<ChatLog />
-=======
 				<div className="col-span-2 text-white font-bold ">
 					<ChatLog />
 					<div style={{ padding: "10px 0", position: "relative", left: "1%", width: "95%" }}>
-						<Textarea
-							placeholder="Type a message here..."
-							color="neutral"
-							maxRows={3}
-							variant="soft"
-							className="input"
-						/>
+						<textarea placeholder="Type a message here..." color="neutral" />
 					</div>
 				</div>
->>>>>>> 31e11412
+			</div>
+
+			<div className="col-span-2 text-white font-bold ">
+				<ChatLog />
 			</div>
 		</div>
 	);
