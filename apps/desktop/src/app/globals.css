@tailwind base;
@tailwind components;
@tailwind utilities;

:root {
	--background-rgb: 200, 230, 250;
}

@media (prefers-color-scheme: dark) {
	:root {
		--background-rgb: 33, 33, 65;
	}
}

body {
	background: rgb(var(--background-rgb));
	font-family: "Lucida Grande", Arial, sans-serif !important;
}

@layer utilities {
	.text-balance {
		text-wrap: balance;
	}
<<<<<<< HEAD
}

.input {
	background-color: #3f3f3f;
	color: #ebe5e5;
=======

	/* this hides scrollbar for chrome based browsers */
	.no-scrollbar::-webkit-scrollbar {
		display: none;
	}

	/* this hides scrollbar for firefox & microsoft edge*/
	.no-scrollbar {
		-ms-overflow-style: none;
		scrollbar-width: none;
	}
>>>>>>> 96b1c2f5
}<|MERGE_RESOLUTION|>--- conflicted
+++ resolved
@@ -21,13 +21,6 @@
 	.text-balance {
 		text-wrap: balance;
 	}
-<<<<<<< HEAD
-}
-
-.input {
-	background-color: #3f3f3f;
-	color: #ebe5e5;
-=======
 
 	/* this hides scrollbar for chrome based browsers */
 	.no-scrollbar::-webkit-scrollbar {
@@ -39,5 +32,9 @@
 		-ms-overflow-style: none;
 		scrollbar-width: none;
 	}
->>>>>>> 96b1c2f5
+}
+
+.input {
+	background-color: #3f3f3f;
+	color: #ebe5e5;
 }