"use client";

import { useRspc } from "@/integration";
import { useEffect, useMemo, useState } from "react";

export default function Home() {
	const rspc = useRspc();

	const { data, refetch } = rspc.useQuery(["settings.theme"]); //To load from backend - data is theme "Light" / "Dark"
	const { mutate: themeMutate, isSuccess: themeIsSuccess } = rspc.useMutation(["settings.theme"]); //To send updated theme to backend

	useEffect(() => {
		refetch();
	}, [themeIsSuccess]); //Refetch on successful backend call

	const lightModeText = useMemo(() => (data === "Light" ? "Dark Mode" : "Light Mode"), [data]); //Text to be displayed on theme button

	const [username, setUsername] = useState("<Username from Tauri>");
	const [bio, setBio] = useState("<Bio from Tauri>");

	return (
		<div className="flex flex-row justify-center py-5">
			<div className="flex flex-col space-y-4 w-[600px]">
<<<<<<< HEAD
				<div className="flex  justify-center bg-darkSidebar text-darkText px-4 py-2 rounded-md cursor-pointer hover:bg-darkSidebar">
=======
				<div className="flex  justify-center dark:bg-[#335577] bg-[#90E0EF] dark:text-[white] text-[black] px-4 py-2 rounded-md cursor-pointer hover:bg-[#224466]">
>>>>>>> 8daade5b
					<button onClick={() => themeMutate(data === "Dark" ? "Light" : "Dark")}>
						{lightModeText}
					</button>
				</div>

				<form
					className="flex justify-center flex-col space-y-4"
					onSubmit={(e) => {
						e.preventDefault();
						console.log("do some calls to the backend here!", username, bio);
					}}
				>
					<div className="flex items-center justify-center bg-darkSidebar text-darkText px-4 py-2 rounded-md">
						<label className="mr-4"> Username</label>
						<input
							className="flex-grow bg-darkBackground p-4 rounded-md"
							value={username}
							onChange={(e) => setUsername(e.currentTarget.value)}
						/>
					</div>

					<div className="flex flex-col justify-center bg-darkSidebar text-darkText px-4 py-2 rounded-md">
						<label className="py-4"> Biography</label>
						<textarea
							className="p-4 resize-none w-full rounded-md bg-darkBackground text-darkText"
							rows={5}
							value={bio}
							onChange={(e) => setBio(e.target.value)}
						/>
					</div>

					<input
						id="submit"
						type="submit"
						className="flex justify-center bg-darkSidebar text-darkText px-4 py-2 rounded-md cursor-pointer hover:bg-darkSidebar"
						value="Submit"
					/>
				</form>
			</div>
		</div>
	);
}<|MERGE_RESOLUTION|>--- conflicted
+++ resolved
@@ -21,11 +21,8 @@
 	return (
 		<div className="flex flex-row justify-center py-5">
 			<div className="flex flex-col space-y-4 w-[600px]">
-<<<<<<< HEAD
 				<div className="flex  justify-center bg-darkSidebar text-darkText px-4 py-2 rounded-md cursor-pointer hover:bg-darkSidebar">
-=======
-				<div className="flex  justify-center dark:bg-[#335577] bg-[#90E0EF] dark:text-[white] text-[black] px-4 py-2 rounded-md cursor-pointer hover:bg-[#224466]">
->>>>>>> 8daade5b
+
 					<button onClick={() => themeMutate(data === "Dark" ? "Light" : "Dark")}>
 						{lightModeText}
 					</button>
