--- conflicted
+++ resolved
@@ -9,11 +9,7 @@
     sync::Arc,
     time::Duration,
 };
-<<<<<<< HEAD
-use string_comm::{peer::PeerState, socket::SocketError, Socket};
-=======
 use string_comm::Socket;
->>>>>>> b2f1de46
 use string_protocol::{messages, AttachmentType, ProtocolPacket, ProtocolPacketType};
 use tokio::sync::{mpsc, RwLock};
 use tracing::{error, info, level_filters::LevelFilter};
@@ -181,14 +177,6 @@
             .await
             .expect("failed to register endpoint");
 
-<<<<<<< HEAD
-    for (i, peer_addr) in peer_addrs.iter().enumerate() {
-        let fingerprint = hex::decode(&fingerprints[i]).expect("Invalid fingerprint format");
-        let (app_outbound_tx, app_inbound_rx) =
-            socket.add_peer(*peer_addr, fingerprint, initiate).await.unwrap();
-        senders.push(app_outbound_tx);
-        receivers.push(app_inbound_rx);
-=======
         let myfingerprint_hex = hex::encode(myfingerprint.clone());
         let info_str = lighthouse::encode_info_str(&myfingerprint_hex, &lighthouse_url, &myid);
 
@@ -196,7 +184,6 @@
     } else {
         error!("[-] IPv6 not supported");
         return;
->>>>>>> b2f1de46
     }
 
     // add peers
